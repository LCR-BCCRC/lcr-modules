--- conflicted
+++ resolved
@@ -364,11 +364,7 @@
 
 
 def get_matching_download_rules(file):
-<<<<<<< HEAD
-    ignored_rules = ["download_genome_fasta", "download_masked_genome_fasta", "download_sdf"]
-=======
-    ignored_rules = ["download_genome_fasta", "download_sdf", "download_sigprofiler_genome"]
->>>>>>> 0daa4327
+    ignored_rules = ["download_genome_fasta", "download_masked_genome_fasta", "download_sdf", "download_sigprofiler_genome"]
     rule_names = [ r for r in dir(rules) if r.startswith("download_")]
     rule_names = [ r for r in rule_names if r not in ignored_rules ]
     rule_list = [ getattr(rules, name) for name in rule_names ]

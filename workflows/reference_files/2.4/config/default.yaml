--- conflicted
+++ resolved
@@ -27,7 +27,26 @@
         version: "grch37"
         provider: "ensembl"
         genome_fasta_url: "https://www.bcgsc.ca/downloads/lcr-modules/genome_fastas/hs37d5.fa"
-<<<<<<< HEAD
+    grch37_masked:
+        # hard-masked repeats
+        version: "grch37"
+        provider: "ensembl"
+        genome_fasta_url: "http://ftp.ensembl.org/pub/grch37/current/fasta/homo_sapiens/dna/Homo_sapiens.GRCh37.dna_rm.primary_assembly.fa.gz"
+    grch38_masked:
+        # hard-masked repeats # release 102
+        version: "grch38"
+        provider: "ensembl"
+        genome_fasta_url: "http://ftp.ensembl.org/pub/release-102/fasta/homo_sapiens/dna/Homo_sapiens.GRCh38.dna_rm.primary_assembly.fa.gz"
+    hg19_masked:
+        # hard-masked repeats
+        version: "grch37"
+        provider: "ucsc"
+        genome_fasta_url: "https://hgdownload.soe.ucsc.edu/goldenPath/hg19/bigZips/hg19.fa.masked.gz"
+    hg38_masked:
+        # hard-masked repeats
+        version: "grch38"
+        provider: "ucsc"
+        genome_fasta_url: "https://hgdownload.cse.ucsc.edu/goldenpath/hg38/bigZips/hg38.fa.masked.gz"
     hg19-reddy:
         # Version of hg19 with chrM at the start, and chrM with a length of 16569bp. Used for the Reddy dataset
         version: "grch37"
@@ -53,28 +72,6 @@
 
 capture_params:
     padding_size: "200"
-=======
-    grch37_masked:
-        # hard-masked repeats
-        version: "grch37"
-        provider: "ensembl"
-        genome_fasta_url: "http://ftp.ensembl.org/pub/grch37/current/fasta/homo_sapiens/dna/Homo_sapiens.GRCh37.dna_rm.primary_assembly.fa.gz"
-    grch38_masked:
-        # hard-masked repeats # release 102
-        version: "grch38"
-        provider: "ensembl"
-        genome_fasta_url: "http://ftp.ensembl.org/pub/release-102/fasta/homo_sapiens/dna/Homo_sapiens.GRCh38.dna_rm.primary_assembly.fa.gz"
-    hg19_masked:
-        # hard-masked repeats
-        version: "grch37"
-        provider: "ucsc"
-        genome_fasta_url: "https://hgdownload.soe.ucsc.edu/goldenPath/hg19/bigZips/hg19.fa.masked.gz"
-    hg38_masked:
-        # hard-masked repeats
-        version: "grch38"
-        provider: "ucsc"
-        genome_fasta_url: "https://hgdownload.cse.ucsc.edu/goldenpath/hg38/bigZips/hg38.fa.masked.gz"
->>>>>>> 754e4bf3
 
 wildcard_values:
     gencode_release: ["33"]

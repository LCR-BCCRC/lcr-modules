genome_builds:
    grch37:
        # GSC GRCh37
        version: "grch37"
        provider: "ensembl"
        genome_fasta_url: "https://www.bcgsc.ca/downloads/lcr-modules/genome_fastas/grch37.fa"
    hg38:
        # GSC GRCh38
        version: "grch38"
        provider: "ucsc"
        genome_fasta_url: "https://www.bcgsc.ca/downloads/lcr-modules/genome_fastas/hg38.fa"
    grch38:
        version: "grch38"
        provider: "ensembl"
        genome_fasta_url: "https://www.bcgsc.ca/downloads/lcr-modules/genome_fastas/grch38.fa"
    hg19:
        version: "grch37"
        provider: "ucsc"
        genome_fasta_url: "https://www.bcgsc.ca/downloads/lcr-modules/genome_fastas/hg19.fa"
    grch38-legacy:
        # Not GATK-compatible
        version: "grch38"
        provider: "ensembl"
        genome_fasta_url: "https://www.bcgsc.ca/downloads/lcr-modules/genome_fastas/grch38-legacy.fa"
    hs37d5:
        # ICGC (with decoys)
        version: "grch37"
        provider: "ensembl"
        genome_fasta_url: "https://www.bcgsc.ca/downloads/lcr-modules/genome_fastas/hs37d5.fa"

wildcard_values:
    gencode_release: ["33"]
    dbsnp_build: ["151"]
    star_overhang: ["74", "99"]
    gc_window_size: ["50"]
    blacklist_version: ["hg19", "grch38"] 
    rm_version: ["hg19", "hg38"]

tools:
    coreutils: 
        conda_env: "envs/coreutils-8.31.yaml"
        version: "8.31"
    cvbio: 
        conda_env: "envs/cvbio-3.0.0.yaml"
        version: "3.0.0"
    samtools: 
        conda_env: "envs/samtools-1.9.yaml"
        version: "1.9"
    bwa: 
        conda_env: "envs/bwa-0.7.17.yaml"
        version: "0.7.17"
    star: 
        conda_env: "envs/star-2.7.3a.yaml"
        version: "2.7.3a"
    sequenza-utils:
        conda_env: "envs/sequenza-utils-3.0.0.yaml"
        version: "3.0.0"
<<<<<<< HEAD
    picard: 
        conda_env: "envs/picard-2.22.3.yaml"
        version: "2.22.3"
    ucsc-gtftogenepred:
        conda_env: "envs/ucsc-gtftogenepred-377.yaml"
        version: "377"
=======
    bedops: 
        conda_env: "envs/bedops-2.4.39.yaml"
        version: "2.4.39"
    salmon: 
        conda_env: "envs/salmon-1.3.0.yaml"
        version: "1.3.0"
    gffread:
        conda_env: "envs/gffread-0.12.1.yaml"
        version: "0.12.1"
>>>>>>> 93b619dc
    gatk:
        conda_env: "envs/gatk-4.1.8.1.yaml"
        version: "4.1.8.1"

cvbio_config:
    gtf: 
        comment: "#"
        columns: "0"
        skip: "false"
        delimiter: "\t"
    txt: 
        comment: "#"
        columns: "0"
        skip: "false"
        delimiter: "\t"
    vcf:
        comment: "#"
        columns: "0"
        skip: "false"
        delimiter: "\t"
    bed: 
        comment: "#"
        columns: "0"
        skip: "false"
        delimiter: "\t"<|MERGE_RESOLUTION|>--- conflicted
+++ resolved
@@ -55,14 +55,12 @@
     sequenza-utils:
         conda_env: "envs/sequenza-utils-3.0.0.yaml"
         version: "3.0.0"
-<<<<<<< HEAD
     picard: 
         conda_env: "envs/picard-2.22.3.yaml"
         version: "2.22.3"
     ucsc-gtftogenepred:
         conda_env: "envs/ucsc-gtftogenepred-377.yaml"
         version: "377"
-=======
     bedops: 
         conda_env: "envs/bedops-2.4.39.yaml"
         version: "2.4.39"
@@ -72,7 +70,6 @@
     gffread:
         conda_env: "envs/gffread-0.12.1.yaml"
         version: "0.12.1"
->>>>>>> 93b619dc
     gatk:
         conda_env: "envs/gatk-4.1.8.1.yaml"
         version: "4.1.8.1"

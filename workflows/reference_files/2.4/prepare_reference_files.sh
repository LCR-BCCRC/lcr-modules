#!/bin/bash
# 
# Usage: ./prepare_reference_files.sh /path/to/reference_directory/ [num_cores]

set -euf -o pipefail

if [ -z ${1+x} ]; then 
    echo "Error: First argument must be the /path/to/reference_directory/"
    exit 1
fi

REF_DIR="${1}"
NUM_CORES="${2:-24}"
<<<<<<< HEAD
SCRIPT_DIR="$( cd "$( dirname "${BASH_SOURCE[0]}" )" >/dev/null 2>&1 && pwd )"

snakemake --cores "${NUM_CORES}" --use-conda --directory "${SCRIPT_DIR}" \
=======
SNAKEMAKE_FLAGS="${3:-""}"
CONDA_PFX="${4:-$CONDA_PREFIX}"
SCRIPT_DIR="$( cd "$( dirname "${BASH_SOURCE[0]}" )" >/dev/null 2>&1 && pwd )"

snakemake $SNAKEMAKE_FLAGS --cores "${NUM_CORES}" --use-conda --conda-prefix $CONDA_PFX --directory "${SCRIPT_DIR}" \
>>>>>>> 93b619dc
    --snakefile "${SCRIPT_DIR}/prepare_reference_files.smk" \
    --config reference_directory="${REF_DIR}"<|MERGE_RESOLUTION|>--- conflicted
+++ resolved
@@ -11,16 +11,11 @@
 
 REF_DIR="${1}"
 NUM_CORES="${2:-24}"
-<<<<<<< HEAD
-SCRIPT_DIR="$( cd "$( dirname "${BASH_SOURCE[0]}" )" >/dev/null 2>&1 && pwd )"
 
-snakemake --cores "${NUM_CORES}" --use-conda --directory "${SCRIPT_DIR}" \
-=======
 SNAKEMAKE_FLAGS="${3:-""}"
 CONDA_PFX="${4:-$CONDA_PREFIX}"
 SCRIPT_DIR="$( cd "$( dirname "${BASH_SOURCE[0]}" )" >/dev/null 2>&1 && pwd )"
 
 snakemake $SNAKEMAKE_FLAGS --cores "${NUM_CORES}" --use-conda --conda-prefix $CONDA_PFX --directory "${SCRIPT_DIR}" \
->>>>>>> 93b619dc
     --snakefile "${SCRIPT_DIR}/prepare_reference_files.smk" \
     --config reference_directory="${REF_DIR}"
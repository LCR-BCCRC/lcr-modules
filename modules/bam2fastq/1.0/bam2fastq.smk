#!/usr/bin/env snakemake


##### ATTRIBUTION #####


# Original Author:  Lauren Chong
# Module Author:    Helena Winata
# Contributors:     N/A


##### SETUP #####


# Import package with useful functions for developing analysis modules
import oncopipe as op

# Setup module and store module-specific configuration in `CFG`
# `CFG` is a shortcut to `config["lcr-modules"]["bam2fastq"]`
CFG = op.setup_module(
    name = "bam2fastq",
    version = "1.0",
    subdirectories = ["inputs", "fastq", "outputs"],
)

# Define rules to be run locally when using a compute cluster
localrules:
    _bam2fastq_input_bam,
    _bam2fastq_output,
    _bam2fastq_all,


##### RULES #####


# Symlinks the input files into the module results directory (under '00-inputs/')
rule _bam2fastq_input_bam:
    input:
        bam = CFG["inputs"]["sample_bam"]
    output:
        bam = CFG["dirs"]["inputs"] + "bam/{seq_type}--{genome_build}/{sample_id}.bam"
    run:
        op.relative_symlink(input.bam, output.bam)


rule _bam2fastq_run:
    input:
        bam = rules._bam2fastq_input_bam.output.bam
    output:
        fastq = expand("{fq_dir}{{seq_type}}--{{genome_build}}/{{sample_id}}.{read_num}.fastq", fq_dir = CFG["dirs"]["fastq"], read_num = ["read1", "read2"])
    log:
        stdout = CFG["logs"]["fastq"] + "{seq_type}--{genome_build}/{sample_id}/bam2fastq.stdout.log",
        stderr = CFG["logs"]["fastq"] + "{seq_type}--{genome_build}/{sample_id}/bam2fastq.stderr.log"
    params:
        opts = CFG["options"]["bam2fastq"]
    conda:
        CFG["conda_envs"]["picard"]
    threads:
        CFG["threads"]["bam2fastq"]
    resources:
        mem_mb = CFG["mem_mb"]["bam2fastq"]
    shell:
        op.as_one_line("""
        picard -Xmx{resources.mem_mb}m SamToFastq {params.opts}
        I={input.bam} FASTQ=>(gzip > {output.fastq[0]}) SECOND_END_FASTQ=>(gzip > {output.fastq[1]}) 
        > {log.stdout} &> {log.stderr}
        """)


rule _bam2fastq_output:
    input:
        fastq = rules._bam2fastq_run.output.fastq
    output:
        fastq_1 = CFG["dirs"]["outputs"] + "{seq_type}--{genome_build}/{sample_id}.read1.fastq",
        fastq_2 = CFG["dirs"]["outputs"] + "{seq_type}--{genome_build}/{sample_id}.read2.fastq"
    run:
        op.relative_symlink(input.fastq[0], output.fastq_1)
        op.relative_symlink(input.fastq[1], output.fastq_2)

<<<<<<< HEAD


rule _bam2fastq_all:
    input:
        expand(
            [
                rules._bam2fastq_output.output.fastq_1,
                rules._bam2fastq_output.output.fastq_2,
=======

rule _bam2fastq_all:
    input:
        expand([
            rules._bam2fastq_output.output.fastq_1,
            rules._bam2fastq_output.output.fastq_2
>>>>>>> 80812617
            ],
            zip,  # Run expand() with zip(), not product()
            seq_type=CFG["samples"]["seq_type"],
            genome_build=CFG["samples"]["genome_build"],
            sample_id=CFG["samples"]["sample_id"])
<<<<<<< HEAD

=======
>>>>>>> 80812617

rule _bam2fastq_delete_fastq:
    input:
        fastq = rules._bam2fastq_run.output.fastq,
        check = CFG["outputs"]
        #check if outputs exists
    output: 
        CFG["dirs"]["outputs"] + "{seq_type}--{genome_build}--{sample_id}_fastq.removed"
    shell:
        "rm  -f {input.fastq} && touch {output}"

rule _bam2fastq_delete_fastq_all:
    input: 
        expand(rules._bam2fastq_delete_fastq.output, zip, 
            seq_type=CFG["samples"]["seq_type"],
            genome_build=CFG["samples"]["genome_build"],
            sample_id=CFG["samples"]["sample_id"])
            
##### CLEANUP #####


# Perform some clean-up tasks, including storing the module-specific
# configuration on disk and deleting the `CFG` variable
op.cleanup_module(CFG)<|MERGE_RESOLUTION|>--- conflicted
+++ resolved
@@ -77,8 +77,6 @@
         op.relative_symlink(input.fastq[0], output.fastq_1)
         op.relative_symlink(input.fastq[1], output.fastq_2)
 
-<<<<<<< HEAD
-
 
 rule _bam2fastq_all:
     input:
@@ -86,23 +84,12 @@
             [
                 rules._bam2fastq_output.output.fastq_1,
                 rules._bam2fastq_output.output.fastq_2,
-=======
-
-rule _bam2fastq_all:
-    input:
-        expand([
-            rules._bam2fastq_output.output.fastq_1,
-            rules._bam2fastq_output.output.fastq_2
->>>>>>> 80812617
             ],
             zip,  # Run expand() with zip(), not product()
             seq_type=CFG["samples"]["seq_type"],
             genome_build=CFG["samples"]["genome_build"],
             sample_id=CFG["samples"]["sample_id"])
-<<<<<<< HEAD
 
-=======
->>>>>>> 80812617
 
 rule _bam2fastq_delete_fastq:
     input:
@@ -120,7 +107,7 @@
             seq_type=CFG["samples"]["seq_type"],
             genome_build=CFG["samples"]["genome_build"],
             sample_id=CFG["samples"]["sample_id"])
-            
+
 ##### CLEANUP #####
 
 

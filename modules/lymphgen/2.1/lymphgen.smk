--- conflicted
+++ resolved
@@ -70,6 +70,7 @@
     
     # Assign CNV paths
     samples_df = assign_cnv_paths(samples_df, mod_config)
+    print(f"columns after CNV assignment: {samples_df.columns}")
     
     # Assign SV paths
     samples_df = assign_sv_paths(samples_df, mod_config)
@@ -102,30 +103,29 @@
     # Create a copy to avoid modifying the original dataframe
     df = samples_df.copy()
     
+    # Initialize the cnv_path column with empty paths
+    df["cnv_path"] = mod_config["inputs"]["sample_seg"]["empty"]
+    
     # Process each sample
     for idx, row in df.iterrows():
         # Find the first available segmentation file
         for caller in callers_seg:
             if caller == "empty":
-                # Use empty placeholder
-                path = mod_config["inputs"]["sample_seg"][caller]
-            else:
-                # Use actual path with sample parameters
-                path = expand(mod_config["inputs"]["sample_seg"][caller], 
-                              tumour_id=row["tumour_sample_id"],
-                              normal_id=row["normal_sample_id"],
-                              pair_status=row["pair_status"],
-                              genome_build=row["tumour_genome_build"],
-                              seq_type=row["tumour_seq_type"])[0]
+                # Skip empty placeholder when searching for real files
+                continue
+                
+            # Use actual path with sample parameters
+            path = expand(mod_config["inputs"]["sample_seg"][caller], 
+                          tumour_id=row["tumour_sample_id"],
+                          normal_id=row["normal_sample_id"],
+                          pair_status=row["pair_status"],
+                          genome_build=row["tumour_genome_build"],
+                          seq_type=row["tumour_seq_type"])[0]
             
             # Check if file exists
             if os.path.exists(path):
                 df.at[idx, "cnv_path"] = path
                 break
-                
-        # Ensure every sample has a path (use empty if nothing found)
-        if "cnv_path" not in df.columns or pd.isna(df.at[idx, "cnv_path"]):
-            df.at[idx, "cnv_path"] = mod_config["inputs"]["sample_seg"]["empty"]
     
     return df
 
@@ -274,44 +274,6 @@
             if not os.path.exists(target):
                 os.unlink(filepath)
 
-<<<<<<< HEAD
-def check_and_remove_broken_symlinks():
-    """Check for broken symlinks in lymphgen input directories and remove them.
-    
-    Snakemake will skip the rules making symlinks if that file already exists,
-    even if it exists as a broken symlink. This function checks for broken
-    symlinks in the input directories and removes them to ensure that
-    Snakemake can create new symlinks to the correct files.
-
-    """
-    
-    # Define directories to check
-    input_dirs = [
-        os.path.join(CFG["dirs"]["inputs"], "maf"),
-        os.path.join(CFG["dirs"]["inputs"], "seg"),
-        os.path.join(CFG["dirs"]["inputs"], "sv")
-    ]
-
-    # Process each directory
-    for directory in input_dirs:
-        if not os.path.exists(directory):
-            continue
-            
-        # Get all files in directory
-        for filename in os.listdir(directory):
-            filepath = os.path.join(directory, filename)
-            
-            # Skip if not a symlink
-            if not os.path.islink(filepath):
-                continue
-                
-            # Check if symlinked file exists
-            target = os.path.realpath(filepath)
-            if not os.path.exists(target):
-                os.unlink(filepath)
-
-=======
->>>>>>> 218ef471
 # Run the check before processing the workflow
 check_and_remove_broken_symlinks()
 

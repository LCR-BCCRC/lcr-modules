#!/usr/bin/env snakemake


##### ATTRIBUTION #####


# Original Author:  N/A
# Module Author:    Jasper
# Contributors:     N/A


##### SETUP #####

# Import package with useful functions for developing analysis modules
import oncopipe as op
import glob
import os
import re
import sys

# Check that the oncopipe dependency is up-to-date. Add all the following lines to any module that uses new features in oncopipe
min_oncopipe_version="1.0.11"
import pkg_resources
try:
    from packaging import version
except ModuleNotFoundError:
    sys.exit("The packaging module dependency is missing. Please install it ('pip install packaging') and ensure you are using the most up-to-date oncopipe version")

# To avoid this we need to add the "packaging" module as a dependency for LCR-modules or oncopipe

current_version = pkg_resources.get_distribution("oncopipe").version
if version.parse(current_version) < version.parse(min_oncopipe_version):
    print('\x1b[0;31;40m' + f'ERROR: oncopipe version installed: {current_version}' + '\x1b[0m')
    print('\x1b[0;31;40m' + f"ERROR: This module requires oncopipe version >= {min_oncopipe_version}. Please update oncopipe in your environment" + '\x1b[0m')
    sys.exit("Instructions for updating to the current version of oncopipe are available at https://lcr-modules.readthedocs.io/en/latest/ (use option 2)")

# End of dependency checking section

# Setup module and store module-specific configuration in `CFG`
# `CFG` is a shortcut to `config["lcr-modules"]["purecn"]`
CFG = op.setup_module(
    name = "purecn",
    version = "1.0",
    subdirectories = ["inputs", "normals", "pon", "coverage", "mutect2", "pureCN_cnvkit", "pureCN", "convert_coordinates", "fill_regions", "normalize", "outputs"],
)

# Define rules to be run locally when using a compute cluster
localrules:
    _purecn_input_bam,
    _purecn_get_mappability,
    _purecn_symlink_cnvkit_seg,
    _purecn_symlink_cnvkit_cnr,
    _purecn_cnvkit_output_seg,
    _purecn_denovo_output_seg,
    _purecn_cnvkit_output_files,
    _purecn_denovo_output_files,
    coverage_list_normals,
    _purecn_all,


##### RULES #####


# Symlinks the input files into the module results directory (under '00-inputs/')

# Input only accepts bam files
rule _purecn_input_bam:
    input:
        bam = CFG["inputs"]["sample_bam"],
        bai = CFG["inputs"]["sample_bai"],
    output:
        bam = CFG["dirs"]["inputs"] + "bam/{seq_type}--{genome_build}/{sample_id}.bam",
        bai = CFG["dirs"]["inputs"] + "bam/{seq_type}--{genome_build}/{sample_id}.bam.bai",
        crai = CFG["dirs"]["inputs"] + "bam/{seq_type}--{genome_build}/{sample_id}.crai"
    run:
        op.absolute_symlink(input.bam, output.bam)
        op.absolute_symlink(input.bai, output.bai)
        op.absolute_symlink(input.bai, output.crai)


# Import CNVkit seg and coverage information as needed
if CFG["cnvkit_seg"] == True:
    rule _purecn_symlink_cnvkit_seg:
        input:
            seg = CFG["cnvkit_directory"] + "09-seg/{seq_type}--{genome_build}/{capture_space}/{tumour_id}.seg"
        output:
            seg = CFG["dirs"]["inputs"] + "seg/{seq_type}--{genome_build}/{capture_space}/{tumour_id}.seg"
        run:
            op.absolute_symlink(input.seg, output.seg)

if CFG["cnvkit_seg"] == True:
    rule _purecn_symlink_cnvkit_cnr:
        input:
            cnr = CFG["cnvkit_directory"] + "02-fix/{seq_type}--{genome_build}/{capture_space}/{tumour_id}.cnr"
        output:
            cnr = CFG["dirs"]["inputs"] + "cnr/{seq_type}--{genome_build}/{capture_space}/{tumour_id}.cnr"
        run:
            op.absolute_symlink(input.cnr, output.cnr)


# -------------------------------------------------------------------------------------------------- #
# Part I - Set up reference files
# -------------------------------------------------------------------------------------------------- #

# Download PureCN-recommended mappability files

<<<<<<< HEAD
# Generate mappability files
# grch37 and grch38 from ensembl have additional information in header - need to remove
def which_genome_fasta(wildcards):
    CFG = config["lcr-modules"]["purecn"]
    if  "38" in str({wildcards.genome_build}):
        return reference_files("genomes/grch38_masked/genome_fasta/genome.fa")
    else:
        return reference_files("genomes/grch37_masked/genome_fasta/genome.fa")


rule _set_up_grch_genomes:
    input:
        reference = which_genome_fasta
    output:
        reference = CFG["dirs"]["inputs"] + "references/{genome_build}_masked/freec/genome_header.fa"
    resources: **CFG["resources"]["gem"]
    shell:
        "cat {input.reference} | perl -ne 's/(^\>\S+).+/$1/;print;' > {output.reference} "


def get_genome_fasta(wildcards):
    CFG = config["lcr-modules"]["purecn"]
    if  "grch" in str({wildcards.genome_build}):
        if "38" in str({wildcards.genome_build}):
            return  CFG["dirs"]["inputs"] + "references/grch38_masked/freec/genome_header.fa"
        elif "37" in str({wildcards.genome_build}):
            return CFG["dirs"]["inputs"] + "references/grch37_masked/freec/genome_header.fa"
        else:
            raise AttributeError(f"The specified grch genome build is not available for use.")
    elif "hs37d5" in str({wildcards.genome_build}):
        return CFG["dirs"]["inputs"] + "references/grch37_masked/freec/genome_header.fa"
    else:
        if "38" in str({wildcards.genome_build}):
            return reference_files("genomes/hg38_masked/genome_fasta/genome.fa")
        elif "19" in str({wildcards.genome_build}):
            return reference_files("genomes/hg19_masked/genome_fasta/genome.fa")
        else:
            raise AttributeError(f"The specified genome build is not available for use.")


rule _purecn_generate_gem_index:
    input:
        software = CFG["dirs"]["inputs"] + "references/GEM/.done",
        reference = get_genome_fasta
    output:
        index = CFG["dirs"]["inputs"] + "references/{genome_build}_masked/freec/{genome_build}.hardmask.all_index.gem"
    params:
        gemDir = CFG["dirs"]["inputs"] + "references/GEM/GEM-binaries-Linux-x86_64-core_i3-20130406-045632/bin",
        idxpref = CFG["dirs"]["inputs"] + "references/{genome_build}_masked/freec/{genome_build}.hardmask.all_index"
    threads: CFG["threads"]["gem"]
    resources: **CFG["resources"]["gem"]
    log: CFG["logs"]["inputs"] + "gem/{genome_build}/gem_index.stderr.log"
    shell:
        "PATH=$PATH:{params.gemDir}; {params.gemDir}/gem-indexer -T {threads} -c dna -i {input.reference} -o {params.idxpref} > {log} 2>&1 "


rule _purecn_generate_mappability:
    input:
        software = CFG["dirs"]["inputs"] + "references/GEM/.done",
        index = CFG["dirs"]["inputs"] + "references/{genome_build}_masked/freec/{genome_build}.hardmask.all_index.gem"
    output:
        mappability = CFG["dirs"]["inputs"] + "references/{genome_build}_masked/freec/{genome_build}.hardmask.all.gem.mappability"
    params:
        gemDir = CFG["dirs"]["inputs"] + "references/GEM/GEM-binaries-Linux-x86_64-core_i3-20130406-045632/bin",
        pref =  CFG["dirs"]["inputs"] + "references/{genome_build}_masked/freec/{genome_build}.hardmask.all.gem",
        kmer = CFG["options"]["kmer"],
        mismatch = CFG["options"]["mismatch"],
        maxEditDistance = CFG["options"]["maxEditDistance"],
        maxBigIndel = CFG["options"]["maxBigIndel"],
        strata = CFG["options"]["strata"]
    threads: CFG["threads"]["gem"]
    resources: **CFG["resources"]["gem"]
    log: CFG["logs"]["inputs"] + "gem/{genome_build}/gem_map.stderr.log"
    shell:
        "PATH=$PATH:{params.gemDir}; {params.gemDir}/gem-mappability -T {threads} -I {input.index} -l {params.kmer} -m {params.mismatch} -t disable --mismatch-alphabet ACGNT -e {params.maxEditDistance} --max-big-indel-length {params.maxBigIndel} -s {params.strata} -o {params.pref} > {log} 2>&1 "


rule _purecn_symlink_map:
    input:
        mappability = CFG["dirs"]["inputs"] + "references/{genome_build}_masked/freec/{genome_build}.hardmask.all.gem.mappability"
    output:
        mappability = CFG["dirs"]["inputs"] + "references/{genome_build}_masked/freec/out100m2_{genome_build}.gem"
    resources: **CFG["resources"]["gem"]
    run:
        op.relative_symlink(input.mappability, output.mappability)


rule _purecn_set_mappability:
    input:
        index = CFG["dirs"]["inputs"] + "references/{genome_build}_masked/freec/{genome_build}.hardmask.all_index.gem",
        mappability = CFG["dirs"]["inputs"] + "references/{genome_build}_masked/freec/out100m2_{genome_build}.gem"
    output:
        wig = CFG["dirs"]["inputs"] + "references/{genome_build}_masked/freec/{genome_build}.hardmask.all.gem.wig",
        size = CFG["dirs"]["inputs"] + "references/{genome_build}_masked/freec/{genome_build}.hardmask.all.gem.sizes"
    params:
        gemDir = CFG["dirs"]["inputs"] + "references/GEM/GEM-binaries-Linux-x86_64-core_i3-20130406-045632/bin",
        pref =  CFG["dirs"]["inputs"] + "references/{genome_build}_masked/freec/{genome_build}.hardmask.all.gem"
    threads: CFG["threads"]["gem"]
    resources: **CFG["resources"]["gem"]
    shell:
        """
            PATH=$PATH:{params.gemDir};
            {params.gemDir}/gem-2-wig -I {input.index} -i {input.mappability} -o {params.pref}
        """

rule _purecn_gem_wig2bw:
    input:
        wig = CFG["dirs"]["inputs"] + "references/{genome_build}_masked/freec/{genome_build}.hardmask.all.gem.wig",
        sizes = CFG["dirs"]["inputs"] + "references/{genome_build}_masked/freec/{genome_build}.hardmask.all.gem.sizes"
    output:
        bw = CFG["dirs"]["inputs"] + "references/{genome_build}_masked/freec/{genome_build}.hardmask.all.gem.bw",
    conda: CFG["conda_envs"]["ucsc_bigwigtowig"]
    threads: CFG["threads"]["gem"]
    resources: **CFG["resources"]["gem"]
=======
rule _purecn_get_mappability:
    output:
        bw = CFG["dirs"]["inputs"] + "references/{genome_build}_masked/freec/{genome_build}.ucsc.bw"
    params: 
        url = lambda w: {
            "hg19": "https://hgdownload.cse.ucsc.edu/goldenPath/hg19/encodeDCC/wgEncodeMapability/wgEncodeCrgMapabilityAlign100mer.bigWig",
            "hg38": "https://s3.amazonaws.com/purecn/GCA_000001405.15_GRCh38_no_alt_analysis_set_100.bw"
        }[config["lcr-modules"]["purecn"]["options"]["genome_builds"].get(w.genome_build, w.genome_build)]
    conda: CFG["conda_envs"]["wget"]
>>>>>>> 4609372c
    shell:
        """
            wget {params.url} -O {output.bw}
        """

# set up intervals for coverage calculations (used for de novo pureCN CNV calling)
rule _purecn_setup_blacklist_bed:
    input:
        blacklist = reference_files("genomes/{genome_build}/repeatmasker/repeatmasker.{genome_build}.bed")
    output:
        blacklist = CFG["dirs"]["inputs"] + "references/{genome_build}_masked/repeatmasker.{genome_build}.bed"
    shell:
        """
            awk '{{print $1"\t"$2"\t"$3}}' {input.blacklist} > {output.blacklist}
        """

def _purecn_get_capspace(wildcards):
    CFG = config["lcr-modules"]["purecn"]
    # default is just taking values from genome_build and capture_space in metadata
    default_bed = reference_files("genomes/" + wildcards.genome_build + "/capture_space/" + wildcards.capture_space + ".bed")
    # if there is a custom bed in the config that pertains to the capture_space variable, then use that
    if str(wildcards.capture_space) in CFG["options"]["target_bed"][wildcards.genome_build].keys():
        bed = CFG["options"]["target_bed"][wildcards.genome_build][wildcards.capture_space]
    # if there is "none" instead, then we go towards the default, which is the full exon-space
    elif "none" in str({wildcards.capture_space}):
        if "38" in str({wildcards.genome_build}):
            bed = reference_files("genomes/" + wildcards.genome_build + "/capture_space/exome-utr-grch38.bed")
        else:
            bed = reference_files("genomes/" + wildcards.genome_build + "/capture_space/exome-utr-grch37.bed")
    # if it's anything else, then we can assume it will just use the default, which is what can be taken from the metadata and found via reference_files()
    else:
        bed = default_bed
    return bed

rule _purecn_input_bed:
    input:
        bed = _purecn_get_capspace
    output:
        bed = CFG["dirs"]["inputs"] + "references/{genome_build}/{capture_space}/baits_{genome_build}.bed"
    run:
        op.absolute_symlink(input.bed, output.bed)

rule _purecn_setinterval:
    input:
        genome = reference_files("genomes/{genome_build}/genome_fasta/genome.fa"),
        bed = str(rules._purecn_input_bed.output.bed),
        bw = str(rules._purecn_get_mappability.output.bw)
    output:
        intervals = CFG["dirs"]["inputs"] + "references/{genome_build}/{capture_space}/baits_{genome_build}_intervals.txt"
    params:
        genome_build = lambda w: config["lcr-modules"]["purecn"]["options"]["genome_builds"][w.genome_build],
        intervalfile_script = CFG["software"]["intervalfile_script"],
        outdir =  CFG["dirs"]["inputs"] + "references/{genome_build}/{capture_space}/",
        force = CFG["options"]["setinterval"]["force"],
        opts = CFG["options"]["setinterval"]["opts"]
    conda: CFG["conda_envs"]["purecn"]
    resources:
        **CFG["resources"]["setinterval"]
    threads: CFG["threads"]["setinterval"]
    log:
        CFG["logs"]["inputs"] + "purecn_setinterval/{genome_build}--{capture_space}.log"
    shell:
        """
            PURECN=$CONDA_DEFAULT_ENV/lib/R/library/PureCN/extdata/ ;
            echo -e "Using {params.intervalfile_script} instead of default $PURECN/IntervalFile.R..."
            mkdir -p {params.outdir} ;
            Rscript --vanilla {params.intervalfile_script} --in-file {input.bed} \
            --fasta {input.genome} --out-file {output.intervals} \
            --genome {params.genome_build} \
            --mappability {input.bw} {params.force} {params.opts} > {log} 2>&1
        """


# Calculates coverage in intervals using GATK
rule _purecn_gatk_interval_list:
    input:
        intervals = CFG["dirs"]["inputs"] + "references/{genome_build}/{capture_space}/baits_{genome_build}_intervals.txt"
    output:
        gatk_intervals = CFG["dirs"]["inputs"] + "references/{genome_build}/{capture_space}/baits_{genome_build}_intervals_gatk.list"
    shell:
        """
            egrep -i  '^.*:.*-.*' {input.intervals} | awk '{{print $1}}' > {output.gatk_intervals}
        """

rule _purecn_gatk_interval_list_chrom:
    input:
        gatk_intervals = CFG["dirs"]["inputs"] + "references/{genome_build}/{capture_space}/baits_{genome_build}_intervals_gatk.list"
    output:
        chrom_int = CFG["dirs"]["inputs"] + "references/{genome_build}/{capture_space}/baits_{genome_build}_{chrom}.intervals_gatk.list"
    log:
        CFG["logs"]["inputs"] + "purecn_gatk_intervals/{genome_build}--{capture_space}/baits_{genome_build}_{chrom}.log"
    shell:
        op.as_one_line(
        """
            num_intervals=$( {{ egrep -i '^{wildcards.chrom}:.*-.*' {input.gatk_intervals} || true; }} | wc -l );
            if [[ $num_intervals -eq 0 ]]; then
                echo "No intervals found for chromosome {wildcards.chrom} in {input.gatk_intervals}" | tee {log};
                echo "{wildcards.chrom}" > {output.chrom_int};
            else
                echo "Found $num_intervals intervals for chromosome {wildcards.chrom} in {input.gatk_intervals}" | tee {log};
                egrep -i '^{wildcards.chrom}:.*-.*' {input.gatk_intervals} > {output.chrom_int};
            fi
        """
        )

# Drop off-target regions for MuTect2
rule _purecn_gatk_interval_list_targets:
    input:
        intervals = CFG["dirs"]["inputs"] + "references/{genome_build}/{capture_space}/baits_{genome_build}_intervals.txt"
    output:
        gatk_intervals = CFG["dirs"]["inputs"] + "references/{genome_build}/{capture_space}/baits_{genome_build}_intervals_gatk_targets.list"
    shell:
        """
            egrep -i  '^.*:.*-.*' {input.intervals} | egrep "TRUE" | awk '{{print $1}}' > {output.gatk_intervals}
        """

# -------------------------------------------------------------------------------------------------- #
# Part II - Set up normals
# -------------------------------------------------------------------------------------------------- #

# Run Mutect2
# Germline (normal) samples
rule _purecn_mutect2_germline:
    input:
        bam = CFG["dirs"]["inputs"] + "bam/{seq_type}--{genome_build}/{normal_id}.bam",
        dbsnp = ancient(reference_files("genomes/{genome_build}/variation/dbsnp.common_all-151.vcf.gz")),
        fasta = ancient(reference_files("genomes/{genome_build}/genome_fasta/genome.fa")),
        gnomad = ancient(reference_files("genomes/{genome_build}/variation/af-only-gnomad.{genome_build}.vcf.gz")),
        target_regions = str(rules._purecn_gatk_interval_list_targets.output.gatk_intervals)
    output:
        vcf = temp(CFG["dirs"]["normals"] + "{seq_type}--{genome_build}/{capture_space}/{normal_id}/{normal_id}.{chrom}.vcf.gz"),
        tbi = temp(CFG["dirs"]["normals"] + "{seq_type}--{genome_build}/{capture_space}/{normal_id}/{normal_id}.{chrom}.vcf.gz.tbi"),
        stats = temp(CFG["dirs"]["normals"] + "{seq_type}--{genome_build}/{capture_space}/{normal_id}/{normal_id}.{chrom}.vcf.gz.stats"),
        f1r2 = temp(CFG["dirs"]["normals"] + "{seq_type}--{genome_build}/{capture_space}/{normal_id}/{normal_id}.{chrom}.f1r2.tar.gz"),
    params:
        mem_mb = lambda wildcards, resources: int(resources.mem_mb * 0.8),
        padding = CFG["options"]["mutect2"]["padding"],
        opts = CFG["options"]["mutect2_norm"]["mutect2_opts"]
    log: CFG["logs"]["normals"] + "{seq_type}--{genome_build}/{capture_space}/{normal_id}/{chrom}.log"
    conda: CFG["conda_envs"]["mutect"]
    resources: **CFG["resources"]["mutect"]
    shell:
        op.as_one_line(
        """
            if [[ $(egrep "^{wildcards.chrom}:" {input.target_regions} | wc -l) -eq 0 ]]; then
                echo "No intervals found for chromosome {wildcards.chrom} in {input.target_regions}" | tee {log};
                gatk Mutect2
                --java-options "-Xmx{params.mem_mb}m" {params.opts}
                --genotype-germline-sites true
                --genotype-pon-sites true
                --interval-padding {params.padding}
                --max-mnp-distance 0
                --germline-resource {input.gnomad}
                -R {input.fasta}
                -L {wildcards.chrom}:1-100
                -I {input.bam}
                -O {output.vcf}
                --f1r2-tar-gz {output.f1r2}
                > {log} 2>&1;
            else
                echo "Found intervals for chromosome {wildcards.chrom} in {input.target_regions}" | tee {log};
                gatk Mutect2
                --java-options "-Xmx{params.mem_mb}m" {params.opts}
                --genotype-germline-sites true
                --genotype-pon-sites true
                --interval-padding {params.padding}
                --max-mnp-distance 0
                --germline-resource {input.gnomad}
                -R {input.fasta}
                -L {wildcards.chrom}
                -L {input.target_regions}
                -isr INTERSECTION
                -I {input.bam}
                -O {output.vcf}
                --f1r2-tar-gz {output.f1r2}
                > {log} 2>&1;
            fi
        """
        )

#### set-up mpileups for BAF calling ####
def _mutect2_normal_get_chr_vcf(wildcards):
    CFG = config["lcr-modules"]["purecn"]
    chrs = reference_files("genomes/" + wildcards.genome_build + "/genome_fasta/main_chromosomes_withY.txt")
    with open(chrs) as file:
        chrs = file.read().rstrip("\n").split("\n")
    mpileups = expand(
        CFG["dirs"]["normals"] + "{{seq_type}}--{{genome_build}}/{{capture_space}}/{{normal_id}}/{{normal_id}}.{chrom}.vcf.gz",
        chrom = chrs
    )
    return(mpileups)


def _mutect2_normal_get_chr_vcf_tbi(wildcards):
    CFG = config["lcr-modules"]["purecn"]
    chrs = reference_files("genomes/" + wildcards.genome_build + "/genome_fasta/main_chromosomes_withY.txt")
    with open(chrs) as file:
        chrs = file.read().rstrip("\n").split("\n")
    mpileups = expand(
        CFG["dirs"]["normals"] + "{{seq_type}}--{{genome_build}}/{{capture_space}}/{{normal_id}}/{{normal_id}}.{chrom}.vcf.gz.tbi",
        chrom = chrs
    )
    return(mpileups)


rule _purecn_mutect2_concatenate_vcf:
    input:
        vcf = _mutect2_normal_get_chr_vcf,
        tbi = _mutect2_normal_get_chr_vcf_tbi,
    output:
        vcf = temp(CFG["dirs"]["normals"] + "{seq_type}--{genome_build}/{capture_space}/{normal_id}/{normal_id}.vcf.gz"),
        tbi = temp(CFG["dirs"]["normals"] + "{seq_type}--{genome_build}/{capture_space}/{normal_id}/{normal_id}.vcf.gz.tbi")
    resources:
        **CFG["resources"]["concatenate_vcf"]
    conda:
        CFG["conda_envs"]["bcftools"]
    shell:
        """
            bcftools concat {input.vcf} -Oz -o {output.vcf} &&
            tabix -p vcf {output.vcf}
        """

def _purecn_mutect2_normal_get_chr_stats(wildcards):
    CFG = config["lcr-modules"]["purecn"]
    chrs = reference_files("genomes/" + wildcards.genome_build + "/genome_fasta/main_chromosomes_withY.txt")
    with open(chrs) as file:
        chrs = file.read().rstrip("\n").split("\n")
    stats = expand(
        CFG["dirs"]["normals"] + "{{seq_type}}--{{genome_build}}/{{capture_space}}/{{normal_id}}/{{normal_id}}.{chrom}.vcf.gz.stats",
        chrom = chrs
    )
    return(stats)


# Merge chromosome mutect2 stats for FilterMutectCalls rule
rule _purecn_mutect2_normal_merge_stats:
    input:
        stats = _purecn_mutect2_normal_get_chr_stats
    output:
        stats = CFG["dirs"]["normals"] + "{seq_type}--{genome_build}/{capture_space}/{normal_id}/{normal_id}.vcf.gz.stats"
    log:
        CFG["logs"]["normals"] + "{seq_type}--{genome_build}/{capture_space}/{normal_id}/stats.log"
    conda: CFG["conda_envs"]["mutect"]
    resources: **CFG["resources"]["mutect"]
    shell:
        op.as_one_line("""
        gatk MergeMutectStats $(for i in {input.stats}; do echo -n "-stats $i "; done)
        -O {output.stats} > {log} 2>&1
        """)

# Get pileup summaries
rule _purecn_mutect2_normal_pileup_summaries:
    input:
        normal_bam = CFG["dirs"]["inputs"] + "bam/{seq_type}--{genome_build}/{normal_id}.bam",
        snps = reference_files("genomes/{genome_build}/gatk/mutect2_small_exac.{genome_build}.vcf.gz"),
        fasta = reference_files("genomes/{genome_build}/genome_fasta/genome.fa")
    output:
        pileup = CFG["dirs"]["normals"] + "{seq_type}--{genome_build}/{capture_space}/{normal_id}/pileupSummary.table"
    log:
        CFG["logs"]["normals"] + "{seq_type}--{genome_build}/mutect2/{capture_space}/{normal_id}/pileupSummary.log"
    params:
        mem_mb = lambda wildcards, resources: int(resources.mem_mb * 0.8)
    conda: CFG["conda_envs"]["mutect"]
    resources: **CFG["resources"]["mutect"]
    threads: CFG["threads"]["mutect2"]
    shell:
        op.as_one_line("""
        gatk GetPileupSummaries
            --java-options "-Xmx{params.mem_mb}m"
            -I {input.normal_bam}
            -R {input.fasta}
            -V {input.snps}
            -L {input.snps}
            -O {output.pileup}
            > {log} 2>&1
        """)

# Calculate contamination
rule _purecn_mutect2_normal_calc_contamination:
    input:
        pileup = str(rules._purecn_mutect2_normal_pileup_summaries.output.pileup)
    output:
        segments =  CFG["dirs"]["normals"] + "{seq_type}--{genome_build}/{capture_space}/{normal_id}/segments.table",
        contamination =  CFG["dirs"]["normals"] + "{seq_type}--{genome_build}/{capture_space}/{normal_id}/contamination.table"
    log:
        CFG["logs"]["normals"] + "{seq_type}--{genome_build}/mutect2/{capture_space}/{normal_id}/contam.log"
    params:
        mem_mb = lambda wildcards, resources: int(resources.mem_mb * 0.8)
    conda: CFG["conda_envs"]["mutect"]
    resources: **CFG["resources"]["mutect"]
    threads: CFG["threads"]["mutect2"]
    shell:
        op.as_one_line("""
        gatk CalculateContamination
            --java-options "-Xmx{params.mem_mb}m"
            -I {input.pileup}
            -tumor-segmentation {output.segments}
            -O {output.contamination}
            > {log} 2>&1
        """)

# Learn read orientation model
def _purecn_mutect2_normal_get_chr_f1r2(wildcards):
    CFG = config["lcr-modules"]["purecn"]
    chrs = reference_files("genomes/" + wildcards.genome_build + "/genome_fasta/main_chromosomes_withY.txt")
    with open(chrs) as file:
        chrs = file.read().rstrip("\n").split("\n")
    f1r2 = expand(
        CFG["dirs"]["normals"] + "{{seq_type}}--{{genome_build}}/{{capture_space}}/{{normal_id}}/{{normal_id}}.{chrom}.f1r2.tar.gz",
        chrom = chrs
    )
    return(f1r2)

rule _purecn_mutect2_normal_learn_orient_model:
    input:
        f1r2 = _purecn_mutect2_normal_get_chr_f1r2
    output:
        model =  CFG["dirs"]["normals"] + "{seq_type}--{genome_build}/{capture_space}/{normal_id}/read-orientation-model.tar.gz"
    log:
        stdout = CFG["logs"]["normals"] + "{seq_type}--{genome_build}/mutect2/{capture_space}/{normal_id}/read-orientation-model.stdout.log",
        stderr = CFG["logs"]["normals"] + "{seq_type}--{genome_build}/mutect2/{capture_space}/{normal_id}/read-orientation-model.stderr.log"
    params:
        mem_mb = lambda wildcards, resources: int(resources.mem_mb * 0.8)
    conda: CFG["conda_envs"]["mutect"]
    resources: **CFG["resources"]["mutect"]
    threads: CFG["threads"]["mutect2"]
    shell:
        op.as_one_line("""
        inputs=$(for input in {input.f1r2}; do printf -- "-I $input "; done);
        gatk LearnReadOrientationModel
        --java-options "-Xmx{params.mem_mb}m"
        $inputs -O {output.model}
        > {log.stdout} 2> {log.stderr}
        """)


# Marks variants filtered or PASS annotations
rule _purecn_mutect2_normal_filter:
    input:
        vcf = str(rules._purecn_mutect2_concatenate_vcf.output.vcf),
        tbi = str(rules._purecn_mutect2_concatenate_vcf.output.tbi),
        stat = str(rules._purecn_mutect2_normal_merge_stats.output.stats),
        segments = str(rules._purecn_mutect2_normal_calc_contamination.output.segments),
        contamination = str(rules._purecn_mutect2_normal_calc_contamination.output.contamination),
        model = str(rules._purecn_mutect2_normal_learn_orient_model.output.model),
        fasta = reference_files("genomes/{genome_build}/genome_fasta/genome.fa")
    output:
        vcf = temp(CFG["dirs"]["normals"] + "{seq_type}--{genome_build}/{capture_space}/{normal_id}/output.unfilt.vcf.gz")
    log:
        CFG["logs"]["normals"] + "{seq_type}--{genome_build}/mutect2/{capture_space}/{normal_id}/mutect2_filter.log",
    params:
        mem_mb = lambda wildcards, resources: int(resources.mem_mb * 0.8),
        opts = CFG["options"]["mutect2_norm"]["mutect2_filter"]
    conda: CFG["conda_envs"]["mutect"]
    resources: **CFG["resources"]["mutect"]
    shell:
        op.as_one_line("""
        gatk FilterMutectCalls --java-options "-Xmx{params.mem_mb}m"
            {params.opts}
            -V {input.vcf}
            -R {input.fasta}
            --tumor-segmentation {input.segments}
            --contamination-table {input.contamination}
            --ob-priors {input.model}
            -O {output.vcf}
            > {log} 2>&1
        """)


# Filters for PASS and germline variants
# This will only take somatic ones if filtering just for PASSED (need to still maintain germline ones)
rule _purecn_mutect2_normal_filter_passed:
    input:
        vcf = str(rules._purecn_mutect2_normal_filter.output.vcf)
    output:
        vcf = CFG["dirs"]["normals"] + "{seq_type}--{genome_build}/{capture_space}/{normal_id}/{normal_id}_passed.vcf.gz",
        tbi = CFG["dirs"]["normals"] + "{seq_type}--{genome_build}/{capture_space}/{normal_id}/{normal_id}_passed.vcf.gz.tbi"
    params:
        filter_for_opts = CFG["options"]["mutect2_norm"]["mutect2_filter_for"],
        filter_out_opts = CFG["options"]["mutect2_norm"]["mutect2_filter_out"],
    log:
        stderr = CFG["logs"]["normals"] + "{seq_type}--{genome_build}/mutect2/{capture_space}/{normal_id}/mutect2_passed.log"
    conda: CFG["conda_envs"]["bcftools"]
    resources: **CFG["resources"]["concatenate_vcf"]
    shell:
<<<<<<< HEAD
        op.as_one_line("""
        bcftools view "{params.filter_for_opts}" -e "{params.filter_out_opts}" -Oz -o {output.vcf} {input.vcf} 2> {log.stderr}
=======
        op.as_one_line(""" 
        bcftools view {params.filter_for_opts} -e "{params.filter_out_opts}" {input.vcf} | 
            bcftools annotate -x INFO -Oz -o {output.vcf} 2> {log.stderr}
>>>>>>> 4609372c
            &&
        tabix -p vcf {output.vcf} 2>> {log.stderr}
        """)


# Creating a panel of normals vcf
# This is a list of file paths to normal vcfs that you want removed from your panel of normal
# You can QC these vcf files after running _purecn_mutect2_germline
omit_normals_list =  CFG["options"]["normals"]["omit_list"]

def _get_normals_vcfs(wildcards):
    CFG = config["lcr-modules"]["purecn"]
    capture_space = CFG["samples"][CFG["samples"]['capture_space'].isin([wildcards.capture_space])]
    capture_space = capture_space[capture_space["genome_build"].isin([wildcards.genome_build])]
    capture_space = capture_space[capture_space["seq_type"].isin([wildcards.seq_type])]
    capture_space = op.filter_samples(capture_space, tissue_status = "normal")
    normals = expand(
        CFG["dirs"]["normals"] + "{seq_type}--{genome_build}/{capture_space}/{normal_id}/{normal_id}_passed.vcf.gz",
        zip,
        seq_type = capture_space["seq_type"],
        genome_build = capture_space["genome_build"],
        normal_id = capture_space["sample_id"],
        capture_space = capture_space["capture_space"])
    normals = list(dict.fromkeys(normals))
    omit_normals_list =  CFG["options"]["normals"]["omit_list"]
    if os.path.exists(omit_normals_list):
        with open(omit_normals_list) as file:
            remove = file.read().rstrip("\n").split("\n")
            normals = [e for e in normals if e not in remove]
    return normals

def _get_normals_tbi(wildcards):
    CFG = config["lcr-modules"]["purecn"]
    capture_space = CFG["samples"][CFG["samples"]['capture_space'].isin([wildcards.capture_space])]
    capture_space = capture_space[capture_space["genome_build"].isin([wildcards.genome_build])]
    capture_space = capture_space[capture_space["seq_type"].isin([wildcards.seq_type])]
    capture_space = op.filter_samples(capture_space, tissue_status = "normal")
    normals = expand(
        CFG["dirs"]["normals"] + "{seq_type}--{genome_build}/{capture_space}/{normal_id}/{normal_id}_passed.vcf.gz.tbi",
        zip,
        seq_type = capture_space["seq_type"],
        genome_build = capture_space["genome_build"],
        normal_id = capture_space["sample_id"],
        capture_space = capture_space["capture_space"])
    normals = list(dict.fromkeys(normals))
    omit_normals_list =  CFG["options"]["normals"]["omit_list"]
    if os.path.exists(omit_normals_list):
        with open(omit_normals_list) as file:
            remove = file.read().rstrip("\n").split("\n")
            remove = [s + ".tbi" for s in list]
            normals = [e for e in normals if e not in remove]
    return normals


rule _purecn_merge_normal_vcfs:
    input:
        normal = _get_normals_vcfs,
        normal_tbi = _get_normals_tbi
    output:
        normal_panel = CFG["dirs"]["pon"] + "{seq_type}--{genome_build}/normal_pon_vcf/{capture_space}_normalpanel.vcf.gz",
        normal_panel_tbi = CFG["dirs"]["pon"] + "{seq_type}--{genome_build}/normal_pon_vcf/{capture_space}_normalpanel.vcf.gz.tbi",
    conda: CFG["conda_envs"]["bcftools"]
    shell:
        """
            bcftools merge {input.normal} -Oz -o {output.normal_panel} --force-samples &&
            tabix -p vcf {output.normal_panel}
        """


rule _purecn_generate_samples_map:
    input:
        normal = _get_normals_vcfs
    output:
        map_sample = CFG["dirs"]["pon"] + "{seq_type}--{genome_build}/map/{capture_space}_samples_map.txt",
        done = CFG["dirs"]["pon"] + "{seq_type}--{genome_build}/map/.{capture_space}_samples_map.done"
    shell:
        """
            for samples in {input.normal}
            do
                name=$(basename $samples)
                name=${{name/.vcf.gz}}
                echo -e "$name\t$samples" >> {output.map_sample}
            done &&
            touch {output.done}
        """

# Create panel of normals database
if CFG['options']['new_normals'] == True:
    rule _purecn_gatk_genomicsDbimport:
        input:
            normal = _get_normals_vcfs,
            normal_tbi = _get_normals_tbi,
            map_sample = CFG["dirs"]["pon"] + "{seq_type}--{genome_build}/map/{capture_space}_samples_map.txt",
            target_regions = str(rules._purecn_input_bed.output.bed),
            done = CFG["dirs"]["pon"] + "{seq_type}--{genome_build}/map/.{capture_space}_samples_map.done"
        output:
            touch(CFG["dirs"]["pon"] + "{seq_type}--{genome_build}/genomicsdb/{capture_space}_database.done")
        params:
            mem_mb = lambda wildcards, resources: int(resources.mem_mb * 0.8),
            pon_path = CFG["dirs"]["pon"] + "{seq_type}--{genome_build}/genomicsdb/{capture_space}_database/"
        conda: CFG["conda_envs"]["mutect"]
        resources: **CFG["resources"]["mutect"]
        shell:
            """
                gatk GenomicsDBImport --java-options "-Xmx{params.mem_mb}m" -L {input.target_regions} \
                --sample-name-map {input.map_sample} \
                --genomicsdb-workspace-path {params.pon_path} --lenient --merge-input-intervals TRUE \
                --overwrite-existing-genomicsdb-workspace TRUE
            """

if CFG['options']['new_normals'] == True:
    rule _purecn_mutect2_create_pon:
        input:
            CFG["dirs"]["pon"] + "{seq_type}--{genome_build}/genomicsdb/{capture_space}_database.done",
            fasta = reference_files("genomes/{genome_build}/genome_fasta/genome.fa")
        output:
            pon = CFG["dirs"]["pon"] + "{seq_type}--{genome_build}/{capture_space}_mutect2_pon.vcf.gz"
        params:
            mem_mb = lambda wildcards, resources: int(resources.mem_mb * 0.8),
            opts = "gendb://" + CFG["dirs"]["pon"] + "{seq_type}--{genome_build}/genomicsdb/{capture_space}_database/"
        conda: CFG["conda_envs"]["mutect"]
        resources: **CFG["resources"]["mutect"]
        shell:
            """
                gatk CreateSomaticPanelOfNormals --java-options "-Xmx{params.mem_mb}m" --reference {input.fasta} --variant {params.opts} -O {output.pon}
            """


# -------------------------------------------------------------------------------------------------- #
# Part III - Set up tumour coverage and vcf files
# -------------------------------------------------------------------------------------------------- #

# Coverage files are dependent on if the file is BAM or CRAM:
# PureCN - by extension rsamtools does not have CRAM compatibility if R version is less than 4.2
# Work around is to use GATK to also calculate coverage and then feed it into pureCN for GC normalization

rule _purecn_gatk_depthOfCoverage:
    input:
        bam = CFG["dirs"]["inputs"] + "bam/{seq_type}--{genome_build}/{sample_id}.bam",
        bai = CFG["dirs"]["inputs"] + "bam/{seq_type}--{genome_build}/{sample_id}.bam.bai",
        crai = CFG["dirs"]["inputs"] + "bam/{seq_type}--{genome_build}/{sample_id}.crai",
        intervals =  CFG["dirs"]["inputs"] + "references/{genome_build}/{capture_space}/baits_{genome_build}_{chrom}.intervals_gatk.list"
    output:
        coverage = CFG["dirs"]["coverage"] + "{seq_type}--{genome_build}/{capture_space}/{sample_id}/{sample_id}.{chrom}.sample_interval_summary",
        statistics = temp(CFG["dirs"]["coverage"] + "{seq_type}--{genome_build}/{capture_space}/{sample_id}/{sample_id}.{chrom}.sample_interval_statistics")
    params:
        mem_mb = lambda wildcards, resources: int(resources.mem_mb * 0.8),
        opts = CFG["options"]["mutect2"]["depth_coverage"],
        genome_fasta = reference_files("genomes/{genome_build}/genome_fasta/genome.fa"),
        base_name = CFG["dirs"]["coverage"] + "{seq_type}--{genome_build}/{capture_space}/{sample_id}/{sample_id}.{chrom}"
    log:
        CFG["logs"]["coverage"] + "gatk_coverage/{seq_type}--{genome_build}/{capture_space}/{sample_id}.{chrom}.log"
    conda: CFG["conda_envs"]["mutect"]
    resources: **CFG["resources"]["mutect"]
    shell:
        op.as_one_line(
        """
        gatk DepthOfCoverage
            --java-options "-Xmx{params.mem_mb}m"
            {params.opts}
            --omit-depth-output-at-each-base
            --omit-locus-table
            --omit-per-sample-statistics
            --interval-merging-rule OVERLAPPING_ONLY
            -R {params.genome_fasta}
            -I {input.bam}
            -O {params.base_name}
            -L {input.intervals}
            > {log} 2>&1
        """
        )


def _purecn_gatk_coverage_get_chr_depth(wildcards):
    CFG = config["lcr-modules"]["purecn"]
    chrs = reference_files("genomes/" + wildcards.genome_build + "/genome_fasta/main_chromosomes_withY.txt")
    with open(chrs) as file:
        chrs = file.read().rstrip("\n").split("\n")
    coverage = expand(
        CFG["dirs"]["coverage"] + "{{seq_type}}--{{genome_build}}/{{capture_space}}/{{sample_id}}/{{sample_id}}.{chrom}.sample_interval_summary",
        chrom = chrs
    )
    return(coverage)

def _purecn_gatk_coverage_get_chr_statistics(wildcards):
    CFG = config["lcr-modules"]["purecn"]
    chrs = reference_files("genomes/" + wildcards.genome_build + "/genome_fasta/main_chromosomes_withY.txt")
    with open(chrs) as file:
        chrs = file.read().rstrip("\n").split("\n")
    statistics = expand(
        CFG["dirs"]["coverage"] + "{{seq_type}}--{{genome_build}}/{{capture_space}}/{{sample_id}}/{{sample_id}}.{chrom}.sample_interval_statistics",
        chrom = chrs
    )
    return(statistics)

rule _purecn_gatk_coverage_concatenate_depths:
    input:
        depth = _purecn_gatk_coverage_get_chr_depth,
        statistics = _purecn_gatk_coverage_get_chr_statistics,
    output:
        depth = CFG["dirs"]["coverage"] + "{seq_type}--{genome_build}/{capture_space}/{sample_id}/{sample_id}.sample_interval_summary.gz"
    resources: **CFG["resources"]["concatenate_vcf"]
    shell:
        op.as_one_line(
            """
            file1=$(echo {input.depth} | cut -d " " -f1 ) ;
            head -n 1 $file1 | gzip > {output.depth} ;
            for sample in {input.depth};
            do
                awk '(NR > 1)' $sample | gzip >> {output.depth} ;
            done
            """)


# Generate pureCN coverage files for all - used only in de novo pureCN
# Using GATK depthOfCoverage to generate all coverage files; pureCN used to normalize by GC
rule _purecn_coverage:
    input:
        bam = CFG["dirs"]["inputs"] + "bam/{seq_type}--{genome_build}/{sample_id}.bam",
        bai = CFG["dirs"]["inputs"] + "bam/{seq_type}--{genome_build}/{sample_id}.bam.bai",
        intervals =  CFG["dirs"]["inputs"] + "references/{genome_build}/{capture_space}/baits_{genome_build}_intervals.txt",
        coverage = CFG["dirs"]["coverage"] + "{seq_type}--{genome_build}/{capture_space}/{sample_id}/{sample_id}.sample_interval_summary.gz"
    output:
        coverage = CFG["dirs"]["coverage"] + "{seq_type}--{genome_build}/{capture_space}/{sample_id}/{sample_id}_coverage_loess.txt.gz"
    params:
        name = "{sample_id}",
        coverage_script = CFG["software"]["coverage_script"],
        outdir = CFG["dirs"]["coverage"] + "{seq_type}--{genome_build}/{capture_space}/{sample_id}",
        force = CFG["options"]["coverage"]["force"],
        opt = CFG["options"]["coverage"]["opts"],
        genome_fasta = reference_files("genomes/{genome_build}/genome_fasta/genome.fa")
    conda: CFG["conda_envs"]["purecn"]
    resources:
        **CFG["resources"]["coverage"]
    threads: CFG["threads"]["coverage"]
    log:
        CFG["logs"]["coverage"] + "coverage/{seq_type}--{genome_build}/{capture_space}/{sample_id}.log"
    shell:
        """
            PURECN=$CONDA_DEFAULT_ENV/lib/R/library/PureCN/extdata/ ;
            export R_LIBS=$CONDA_DEFAULT_ENV/lib/R/library/ ;
            echo -e "Using {params.coverage_script} instead of default $PURECN/Coverage.R..."
            Rscript --vanilla {params.coverage_script}  --out-dir {params.outdir} \
            --bam {input.bam} \
            --name {params.name} \
            --reference {params.genome_fasta} \
            --coverage {input.coverage} \
            --intervals {input.intervals} {params.force} {params.opt} > {log} 2>&1
        """

def _get_normals_coverage(wildcards):
    CFG = config["lcr-modules"]["purecn"]
    capture_space = CFG["samples"][CFG["samples"]['capture_space'].isin([wildcards.capture_space])]
    capture_space = capture_space[capture_space["genome_build"].isin([wildcards.genome_build])]
    capture_space = capture_space[capture_space["seq_type"].isin([wildcards.seq_type])]
    capture_space = op.filter_samples(capture_space, tissue_status = "normal")
    normals = expand(
        CFG["dirs"]["coverage"] + "{seq_type}--{genome_build}/{capture_space}/{normal_id}/{normal_id}_coverage_loess.txt.gz",
        zip,
        seq_type = capture_space["seq_type"],
        genome_build = capture_space["genome_build"],
        normal_id = capture_space["sample_id"],
        capture_space = capture_space["capture_space"])
    omit_normals_list =  CFG["options"]["normals_coverage_loess"]["omit_list"]
    if os.path.exists(omit_normals_list):
        with open(omit_normals_list) as file:
            remove = file.read().rstrip("\n").split("\n")
            normals = [e for e in normals if e not in remove]
    return normals


rule coverage_list_normals:
    input:
        coverage = _get_normals_coverage
    output:
        cov_list = CFG["dirs"]["coverage"] + "{seq_type}--{genome_build}/{capture_space}/cov_list.txt"
    shell:
        """
            ls -a {input.coverage} | cat > {output.cov_list}
        """

# Run Mutect2
# Tumour samples
rule _purecn_mutect2_tumour_germline:
    input:
        bam = CFG["dirs"]["inputs"] + "bam/{seq_type}--{genome_build}/{tumour_id}.bam",
        dbsnp = ancient(reference_files("genomes/{genome_build}/variation/dbsnp.common_all-151.vcf.gz")),
        fasta = ancient(reference_files("genomes/{genome_build}/genome_fasta/genome.fa")),
        gnomad = ancient(reference_files("genomes/{genome_build}/variation/af-only-gnomad.{genome_build}.vcf.gz")),
        pon = CFG["dirs"]["pon"] + "{seq_type}--{genome_build}/{capture_space}_mutect2_pon.vcf.gz",
        target_regions = str(rules._purecn_gatk_interval_list_targets.output.gatk_intervals)
    output:
        vcf = temp(CFG["dirs"]["mutect2"] + "{seq_type}--{genome_build}/{capture_space}/{tumour_id}/{tumour_id}.{chrom}.vcf.gz"),
        tbi = temp(CFG["dirs"]["mutect2"] + "{seq_type}--{genome_build}/{capture_space}/{tumour_id}/{tumour_id}.{chrom}.vcf.gz.tbi"),
        stats = temp(CFG["dirs"]["mutect2"] + "{seq_type}--{genome_build}/{capture_space}/{tumour_id}/{tumour_id}.{chrom}.vcf.gz.stats"),
        f1r2 = temp(CFG["dirs"]["mutect2"] + "{seq_type}--{genome_build}/{capture_space}/{tumour_id}/{tumour_id}.{chrom}.f1r2.tar.gz"),
    params:
        mem_mb = lambda wildcards, resources: int(resources.mem_mb * 0.8),
        padding = CFG["options"]["mutect2"]["padding"],
        opts = CFG["options"]["mutect2"]["mutect2_opts"]
    log: CFG["logs"]["mutect2"] + "{seq_type}--{genome_build}/mutect2_germline/{capture_space}/{tumour_id}/{chrom}.log"
    conda: CFG["conda_envs"]["mutect"]
    resources: **CFG["resources"]["mutect"]
    shell:
        op.as_one_line(
        """
            if [[ $(egrep "^{wildcards.chrom}:" {input.target_regions} | wc -l) -eq 0 ]]; then
                echo "No intervals found for chromosome {wildcards.chrom} in {input.target_regions}" | tee {log};
                gatk Mutect2
                    --java-options "-Xmx{params.mem_mb}m" {params.opts}
                    --genotype-germline-sites true
                    --genotype-pon-sites true
                    --interval-padding {params.padding}
                    --germline-resource {input.gnomad}
                    -R {input.fasta}
                    -L {wildcards.chrom}:1-100
                    -pon {input.pon}
                    -I {input.bam}
                    -O {output.vcf}
                    --f1r2-tar-gz {output.f1r2}
                    > {log} 2>&1;
            else
                echo "Found intervals for chromosome {wildcards.chrom} in {input.target_regions}" | tee {log};
                gatk Mutect2
                    --java-options "-Xmx{params.mem_mb}m" {params.opts}
                    --genotype-germline-sites true
                    --genotype-pon-sites true
                    --interval-padding {params.padding}
                    --germline-resource {input.gnomad}
                    -R {input.fasta}
                    -L {wildcards.chrom}
                    -L {input.target_regions}
                    -isr INTERSECTION
                    -pon {input.pon}
                    -I {input.bam}
                    -O {output.vcf}
                    --f1r2-tar-gz {output.f1r2}
                    > {log} 2>&1;
            fi
        """
        )


def _mutect2_tumour_get_chr_vcf(wildcards):
    CFG = config["lcr-modules"]["purecn"]
    chrs = reference_files("genomes/" + wildcards.genome_build + "/genome_fasta/main_chromosomes_withY.txt")
    with open(chrs) as file:
        chrs = file.read().rstrip("\n").split("\n")
    mpileups = expand(
        CFG["dirs"]["mutect2"] + "{{seq_type}}--{{genome_build}}/{{capture_space}}/{{tumour_id}}/{{tumour_id}}.{chrom}.vcf.gz",
        chrom = chrs
    )
    return(mpileups)

def _mutect2_tumour_get_chr_vcf_tbi(wildcards):
    CFG = config["lcr-modules"]["purecn"]
    chrs = reference_files("genomes/" + wildcards.genome_build + "/genome_fasta/main_chromosomes_withY.txt")
    with open(chrs) as file:
        chrs = file.read().rstrip("\n").split("\n")
    mpileups = expand(
        CFG["dirs"]["mutect2"] + "{{seq_type}}--{{genome_build}}/{{capture_space}}/{{tumour_id}}/{{tumour_id}}.{chrom}.vcf.gz.tbi",
        chrom = chrs
    )
    return(mpileups)



# Merge chromosome mutect2 vcfs
rule _purecn_mutect2_tumour_concatenate_vcf:
    input:
        vcf = _mutect2_tumour_get_chr_vcf,
        tbi = _mutect2_tumour_get_chr_vcf_tbi,
    output:
        vcf = temp(CFG["dirs"]["mutect2"] + "{seq_type}--{genome_build}/{capture_space}/{tumour_id}/{tumour_id}.vcf.gz"),
        tbi = temp(CFG["dirs"]["mutect2"] + "{seq_type}--{genome_build}/{capture_space}/{tumour_id}/{tumour_id}.vcf.gz.tbi"),
    resources:
        **CFG["resources"]["concatenate_vcf"]
    conda:
        CFG["conda_envs"]["bcftools"]
    shell:
        """
            bcftools concat {input.vcf} -Oz -o {output.vcf} &&
            tabix -p vcf {output.vcf}
        """


def _purecn_mutect2_get_chr_stats(wildcards):
    CFG = config["lcr-modules"]["purecn"]
    chrs = reference_files("genomes/" + wildcards.genome_build + "/genome_fasta/main_chromosomes_withY.txt")
    with open(chrs) as file:
        chrs = file.read().rstrip("\n").split("\n")
    stats = expand(
        CFG["dirs"]["mutect2"] + "{{seq_type}}--{{genome_build}}/{{capture_space}}/{{tumour_id}}/{{tumour_id}}.{chrom}.vcf.gz.stats",
        chrom = chrs
    )
    return(stats)


# Merge chromosome mutect2 stats for FilterMutectCalls rule
rule _purecn_mutect2_merge_stats:
    input:
        stats = _purecn_mutect2_get_chr_stats
    output:
        stats = CFG["dirs"]["mutect2"] + "{seq_type}--{genome_build}/{capture_space}/{tumour_id}/{tumour_id}.vcf.gz.stats"
    log:
        CFG["logs"]["mutect2"] + "{seq_type}--{genome_build}/mutect2/{capture_space}/{tumour_id}/stats.log"
    conda: CFG["conda_envs"]["mutect"]
    resources: **CFG["resources"]["mutect"]
    shell:
        op.as_one_line("""
        gatk MergeMutectStats $(for i in {input.stats}; do echo -n "-stats $i "; done)
        -O {output.stats} > {log} 2>&1
        """)

# Get pileup summaries
rule _purecn_mutect2_pileup_summaries:
    input:
        tumour_bam = CFG["dirs"]["inputs"] + "bam/{seq_type}--{genome_build}/{tumour_id}.bam",
        snps = reference_files("genomes/{genome_build}/gatk/mutect2_small_exac.{genome_build}.vcf.gz"),
        fasta = reference_files("genomes/{genome_build}/genome_fasta/genome.fa")
    output:
        pileup = CFG["dirs"]["mutect2"] + "{seq_type}--{genome_build}/{capture_space}/{tumour_id}/pileupSummary.table"
    log:
        CFG["logs"]["mutect2"] + "{seq_type}--{genome_build}/mutect2/{capture_space}/{tumour_id}/pileupSummary.log"
    params:
        mem_mb = lambda wildcards, resources: int(resources.mem_mb * 0.8)
    conda: CFG["conda_envs"]["mutect"]
    resources: **CFG["resources"]["mutect"]
    threads: CFG["threads"]["mutect2"]
    shell:
        op.as_one_line("""
        gatk GetPileupSummaries
            --java-options "-Xmx{params.mem_mb}m"
            -I {input.tumour_bam}
            -R {input.fasta}
            -V {input.snps}
            -L {input.snps}
            -O {output.pileup}
            > {log} 2>&1
        """)

# Calculate contamination
rule _purecn_mutect2_calc_contamination:
    input:
        pileup = str(rules._purecn_mutect2_pileup_summaries.output.pileup)
    output:
        segments =  CFG["dirs"]["mutect2"] + "{seq_type}--{genome_build}/{capture_space}/{tumour_id}/segments.table",
        contamination =  CFG["dirs"]["mutect2"] + "{seq_type}--{genome_build}/{capture_space}/{tumour_id}/contamination.table"
    log:
        CFG["logs"]["mutect2"] + "{seq_type}--{genome_build}/mutect2/{capture_space}/{tumour_id}/contam.log"
    params:
        mem_mb = lambda wildcards, resources: int(resources.mem_mb * 0.8)
    conda: CFG["conda_envs"]["mutect"]
    resources: **CFG["resources"]["mutect"]
    threads: CFG["threads"]["mutect2"]
    shell:
        op.as_one_line("""
        gatk CalculateContamination
            --java-options "-Xmx{params.mem_mb}m"
            -I {input.pileup}
            -tumor-segmentation {output.segments}
            -O {output.contamination}
            > {log} 2>&1
        """)

# Learn read orientation model
def _purecn_mutect2_get_chr_f1r2(wildcards):
    CFG = config["lcr-modules"]["purecn"]
    chrs = reference_files("genomes/" + wildcards.genome_build + "/genome_fasta/main_chromosomes_withY.txt")
    with open(chrs) as file:
        chrs = file.read().rstrip("\n").split("\n")
    f1r2 = expand(
        CFG["dirs"]["mutect2"] + "{{seq_type}}--{{genome_build}}/{{capture_space}}/{{tumour_id}}/{{tumour_id}}.{chrom}.f1r2.tar.gz",
        chrom = chrs
    )
    return(f1r2)

rule _purecn_mutect2_learn_orient_model:
    input:
        f1r2 = _purecn_mutect2_get_chr_f1r2
    output:
        model =  CFG["dirs"]["mutect2"] + "{seq_type}--{genome_build}/{capture_space}/{tumour_id}/read-orientation-model.tar.gz"
    log:
        stdout = CFG["logs"]["mutect2"] + "{seq_type}--{genome_build}/mutect2/{capture_space}/{tumour_id}/read-orientation-model.stdout.log",
        stderr = CFG["logs"]["mutect2"] + "{seq_type}--{genome_build}/mutect2/{capture_space}/{tumour_id}/read-orientation-model.stderr.log"
    params:
        mem_mb = lambda wildcards, resources: int(resources.mem_mb * 0.8)
    conda: CFG["conda_envs"]["mutect"]
    resources: **CFG["resources"]["mutect"]
    threads: CFG["threads"]["mutect2"]
    shell:
        op.as_one_line("""
        inputs=$(for input in {input.f1r2}; do printf -- "-I $input "; done);
        gatk LearnReadOrientationModel
        --java-options "-Xmx{params.mem_mb}m"
        $inputs -O {output.model}
        > {log.stdout} 2> {log.stderr}
        """)


# Marks variants filtered or PASS annotations
rule _purecn_mutect2_filter:
    input:
        vcf = str(rules._purecn_mutect2_tumour_concatenate_vcf.output.vcf),
        tbi = str(rules._purecn_mutect2_tumour_concatenate_vcf.output.tbi),
        stat = str(rules._purecn_mutect2_merge_stats.output.stats),
        segments = str(rules._purecn_mutect2_calc_contamination.output.segments),
        contamination = str(rules._purecn_mutect2_calc_contamination.output.contamination),
        model = str(rules._purecn_mutect2_learn_orient_model.output.model),
        fasta = reference_files("genomes/{genome_build}/genome_fasta/genome.fa")
    output:
        vcf = temp(CFG["dirs"]["mutect2"] + "{seq_type}--{genome_build}/{capture_space}/{tumour_id}/output.unfilt.vcf.gz")
    log:
        CFG["logs"]["mutect2"] + "{seq_type}--{genome_build}/mutect2/{capture_space}/{tumour_id}/mutect2_filter.log",
    params:
        mem_mb = lambda wildcards, resources: int(resources.mem_mb * 0.8),
        opts = CFG["options"]["mutect2"]["mutect2_filter"]
    conda: CFG["conda_envs"]["mutect"]
    resources: **CFG["resources"]["mutect"]
    shell:
        op.as_one_line("""
        gatk FilterMutectCalls --java-options "-Xmx{params.mem_mb}m"
            {params.opts}
            -V {input.vcf}
            -R {input.fasta}
            --tumor-segmentation {input.segments}
            --contamination-table {input.contamination}
            --ob-priors {input.model}
            -O {output.vcf}
            > {log} 2>&1
        """)


# Filters for PASS variants
# This will only take somatic ones if filtering for PASSED (need to still maintain germline ones)
rule _purecn_mutect2_filter_passed:
    input:
        vcf = str(rules._purecn_mutect2_filter.output.vcf)
    output:
        vcf = CFG["dirs"]["mutect2"] + "{seq_type}--{genome_build}/{capture_space}/{tumour_id}/{tumour_id}_passed.vcf.gz",
        tbi = CFG["dirs"]["mutect2"] + "{seq_type}--{genome_build}/{capture_space}/{tumour_id}/{tumour_id}_passed.vcf.gz.tbi"
    params:
        filter_for_opts = CFG["options"]["mutect2"]["mutect2_filter_for"],
        filter_out_opts = CFG["options"]["mutect2"]["mutect2_filter_out"],
    log:
        stderr = CFG["logs"]["mutect2"] + "{seq_type}--{genome_build}/mutect2/{capture_space}/{tumour_id}/mutect2_passed.log"
    conda: CFG["conda_envs"]["bcftools"]
    resources: **CFG["resources"]["concatenate_vcf"]
    shell:
<<<<<<< HEAD
        op.as_one_line("""
        bcftools view "{params.filter_for_opts}" -e "{params.filter_out_opts}" -Oz -o {output.vcf} {input.vcf} 2> {log.stderr}
=======
        op.as_one_line(""" 
        bcftools view {params.filter_for_opts} -e "{params.filter_out_opts}" {input.vcf} | 
            bcftools annotate -x INFO -Oz -o {output.vcf} 2> {log.stderr}
>>>>>>> 4609372c
            &&
        tabix -p vcf {output.vcf} 2>> {log.stderr}
        """)

# -------------------------------------------------------------------------------------------------- #
# Part IV  - run pureCN
# -------------------------------------------------------------------------------------------------- #
# For CNVkit seg method

# setting a mapping bias database - used for cnvkit segs
if CFG['options']['new_normals'] == True:
    rule _purecn_set_normal:
        input:
            normal_panel = CFG["dirs"]["pon"] + "{seq_type}--{genome_build}/normal_pon_vcf/{capture_space}_normalpanel.vcf.gz",
            normal_panel_tbi = CFG["dirs"]["pon"] + "{seq_type}--{genome_build}/normal_pon_vcf/{capture_space}_normalpanel.vcf.gz.tbi"
        output:
            normal_db = CFG["dirs"]["pon"] + "{seq_type}--{genome_build}/purecn_cnvkit_normal/mapping_bias_{capture_space}_{genome_build}.rds"
        params:
            dirOut = CFG["dirs"]["pon"] + "{seq_type}--{genome_build}/purecn_cnvkit_normal/",
            genome = "{genome_build}",
            capture_space = "{capture_space}"
        conda: CFG["conda_envs"]["purecn"]
        resources:
            **CFG["resources"]["pureCN"]
        threads: CFG["threads"]["pureCN"]
        log:
            CFG["logs"]["pon"] + "{seq_type}--{genome_build}/purecn_cnvkit_normaldb/{capture_space}.log"
        shell:
            """
                echo $CONDA_DEFAULT_ENV ;
                PURECN=$CONDA_DEFAULT_ENV/lib/R/library/PureCN/extdata/ ;
                export R_LIBS=$CONDA_DEFAULT_ENV/lib/R/library/ ;
                mkdir -p {params.dirOut} ;
                Rscript --vanilla $PURECN/NormalDB.R --out-dir {params.dirOut} --normal-panel {input.normal_panel} \
                --assay {params.capture_space} --genome {params.genome} --force > {log} 2>&1 || true
            """

def _adjust_segMethod(wildcards):
    CFG = config["lcr-modules"]["purecn"]
    if any(sample in str({wildcards.tumour_id}) for sample in CFG["options"]["purecn_cnvkit"]["flagged_samples"]):
        return 'Hclust'
    elif any(sample in str({wildcards.tumour_id}) for sample in CFG["options"]["purecn_cnvkit"]["failed_samples"]):
        return 'none'
    else:
        return 'PSCBS'

def _get_genome_build(wildcards):
    CFG = config["lcr-modules"]["purecn"]
    if any(builds in str({wildcards.genome_build}) for builds in ['grch38', 'hg38']):
        return "hg38"
    if "38" in str({wildcards.genome_build}):
        return "hg38"
    if any(builds in str({wildcards.genome_build}) for builds in ['grch37', 'hg19', 'hs37d5']):
        return "hg19"
    if "19" in str({wildcards.genome_build}):
        return "hg19"

if CFG["cnvkit_seg"] == True:
    rule _purecn_run:
        input:
            cnr = str(rules._purecn_symlink_cnvkit_cnr.output.cnr),
            seg = str(rules._purecn_symlink_cnvkit_seg.output.seg),
            vcf = str(rules._purecn_mutect2_filter_passed.output.vcf),
            normal_db = CFG["dirs"]["pon"] + "{seq_type}--{genome_build}/purecn_cnvkit_normal/mapping_bias_{capture_space}_{genome_build}.rds",
            stats = str(rules._purecn_mutect2_merge_stats.output.stats),
            blacklist = str(rules._purecn_setup_blacklist_bed.output.blacklist)
        output:
            ploidy = CFG["dirs"]["pureCN_cnvkit"] + "{seq_type}--{genome_build}/{capture_space}/{tumour_id}/{tumour_id}.csv",
            seg = CFG["dirs"]["pureCN_cnvkit"] + "{seq_type}--{genome_build}/{capture_space}/{tumour_id}/{tumour_id}_dnacopy.seg",
            gene_cn = CFG["dirs"]["pureCN_cnvkit"] + "{seq_type}--{genome_build}/{capture_space}/{tumour_id}/{tumour_id}_genes.csv",
            loh = CFG["dirs"]["pureCN_cnvkit"] + "{seq_type}--{genome_build}/{capture_space}/{tumour_id}/{tumour_id}_loh.csv",
            rds = temp(CFG["dirs"]["pureCN_cnvkit"] + "{seq_type}--{genome_build}/{capture_space}/{tumour_id}/{tumour_id}.rds"),
            pdf = temp(CFG["dirs"]["pureCN_cnvkit"] + "{seq_type}--{genome_build}/{capture_space}/{tumour_id}/{tumour_id}.pdf")
        params:
            outdir = CFG["dirs"]["pureCN_cnvkit"] + "{seq_type}--{genome_build}/{capture_space}/{tumour_id}/",
            sample_id = "{tumour_id}",
            genome_build = _get_genome_build,
            min_offtarget = CFG["options"]["pureCN"]["min_offtarget"],
            max_cn = CFG["options"]["pureCN"]["max_cn"],
            model = CFG["options"]["pureCN"]["model"],
            alpha = CFG["options"]["pureCN"]["alpha"],
            segmentation_method = _adjust_segMethod,
            opts = CFG["options"]["pureCN"]["opts"]
        conda: CFG["conda_envs"]["purecn"]
        resources:
            **CFG["resources"]["pureCN"]
        threads: CFG["threads"]["pureCN"]
        log:
            CFG["logs"]["pureCN_cnvkit"] + "{seq_type}--{genome_build}/{capture_space}/{tumour_id}.log"
        shell:
            """
                echo $CONDA_DEFAULT_ENV ;
                PURECN=$CONDA_DEFAULT_ENV/lib/R/library/PureCN/extdata/
                export R_LIBS=$CONDA_DEFAULT_ENV/lib/R/library/ ;
                Rscript --vanilla $PURECN/PureCN.R --out {params.outdir}  \
                    --sampleid {params.sample_id} \
                    --tumor {input.cnr} \
                    --seg-file {input.seg} \
                    --stats-file {input.stats} \
                    --vcf {input.vcf} \
                    --snp-blacklist {input.blacklist} \
                    --mappingbiasfile {input.normal_db} \
                    --genome {params.genome_build} \
                    --fun-segmentation {params.segmentation_method} \
                    --max-copy-number {params.max_cn} \
                    --min-fraction-offtarget {params.min_offtarget} \
                    --alpha {params.alpha} \
                    --model {params.model} \
                    --cores {threads} \
                    {params.opts}  > {log} 2>&1
            """

if CFG["cnvkit_seg"] == True:
    rule _purecn_cleanup_xs:
        input:
            rds = CFG["dirs"]["pureCN_cnvkit"] + "{seq_type}--{genome_build}/{capture_space}/{tumour_id}/{tumour_id}.rds",
            pdf = CFG["dirs"]["pureCN_cnvkit"] + "{seq_type}--{genome_build}/{capture_space}/{tumour_id}/{tumour_id}.pdf",
        output:
            rds_removed = touch(CFG["dirs"]["pureCN_cnvkit"] + "{seq_type}--{genome_build}/{capture_space}/{tumour_id}/{tumour_id}.done")
        group: "cnvkit_post_process"
        shell:
            """
                rm {input.rds} ;
                rm {input.pdf}
            """

if CFG["cnvkit_seg"] == True:
    rule _purecn_fix_seg:
        input:
            purecn_native = str(rules._purecn_run.output.seg),
            rds_removed = str(rules._purecn_cleanup_xs.output.rds_removed)
        output:
            purecn_converted_seg = CFG["dirs"]["convert_coordinates"] + "purecn_cnvkit/fixed_seg/{seq_type}--{genome_build}/{capture_space}/{tumour_id}/{tumour_id}_dnacopy.seg"
        params:
            tidy_pureCN_script = CFG["software"]["tidy_pureCN_script"],
            sample_id = "{tumour_id}"
        group: "cnvkit_post_process"
        shell:
            """
                {params.tidy_pureCN_script} -i {input.purecn_native} -o {output.purecn_converted_seg} -s {params.sample_id}
            """
if CFG["cnvkit_seg"] == True:
    rule _purecn_cnv2igv_seg:
        input:
            fixed_seg = str(rules._purecn_fix_seg.output.purecn_converted_seg),
            cnv2igv =  ancient(CFG["inputs"]["cnv2igv"])
        output:
            seg = CFG["dirs"]["convert_coordinates"] + "purecn_cnvkit/cnv2igv_seg/{seq_type}--{genome_build}/{capture_space}/{tumour_id}/{tumour_id}_dnacopy.seg"
        log:
            stderr = CFG["logs"]["convert_coordinates"] + "purecn_cnvkit/cnv2igv_seg/{seq_type}--{genome_build}/{capture_space}/{tumour_id}_seg2igv.stderr.log"
        conda:
            CFG["conda_envs"]["cnv2igv"]
        threads: 1
        group: "purecn_post_process"
        shell:
            op.as_one_line("""
            echo "running {rule} for {wildcards.tumour_id}--{wildcards.normal_id} on $(hostname) at $(date)" > {log.stderr};
            python {input.cnv2igv} --mode purecn_cnvkit --preserve_log_ratio --sample {wildcards.tumour_id}
            {input.fixed_seg} > {output.seg} 2>> {log.stderr}
            """)

# -------------------------------------------------------------------------------------------------- #
# For pureCN de novo PSCBS seg method using its own coverage files
if CFG['options']['new_normals'] == True:
    rule _purecn_set_normal_denovo:
        input:
            normal_panel = CFG["dirs"]["pon"] + "{seq_type}--{genome_build}/normal_pon_vcf/{capture_space}_normalpanel.vcf.gz",
            normal_panel_tbi = CFG["dirs"]["pon"] + "{seq_type}--{genome_build}/normal_pon_vcf/{capture_space}_normalpanel.vcf.gz.tbi",
            cov_list =  CFG["dirs"]["coverage"] + "{seq_type}--{genome_build}/{capture_space}/cov_list.txt"
        output:
            normal_db = CFG["dirs"]["pon"] + "{seq_type}--{genome_build}/purecn_denovo_normal/mapping_bias_{capture_space}_{genome_build}.rds",
            normals = CFG["dirs"]["pon"] + "{seq_type}--{genome_build}/purecn_denovo_normal/normalDB_{capture_space}_{genome_build}.rds"
        params:
            dirOut = CFG["dirs"]["pon"] + "{seq_type}--{genome_build}/purecn_denovo_normal/",
            genome = "{genome_build}",
            platform = "{capture_space}"
        conda: CFG["conda_envs"]["purecn"]
        resources:
            **CFG["resources"]["pureCN"]
        threads: CFG["threads"]["pureCN"]
        log:
            CFG["logs"]["pon"] + "{seq_type}--{genome_build}/purecn_denovo_normaldb/{capture_space}.log"
        shell:
            """
                echo $CONDA_DEFAULT_ENV ;
                PURECN=$CONDA_DEFAULT_ENV/lib/R/library/PureCN/extdata/ ;
                export R_LIBS=$CONDA_DEFAULT_ENV/lib/R/library/ ;
                mkdir -p {params.dirOut} ;
                Rscript --vanilla $PURECN/NormalDB.R --out-dir {params.dirOut} --normal-panel {input.normal_panel} \
                --coverage-files {input.cov_list} \
                --assay {params.platform} --genome {params.genome} --force > {log} 2>&1 || true
            """


def _adjust_segMethod_denovo(wildcards):
    CFG = config["lcr-modules"]["purecn"]
    if any(sample in str({wildcards.tumour_id}) for sample in CFG["options"]["purecn_denovo"]["flagged_samples"]):
        return 'CBS'
    elif any(sample in str({wildcards.tumour_id}) for sample in CFG["options"]["purecn_denovo"]["failed_samples"]):
        return 'none'
    else:
        return 'PSCBS'

rule _purecn_denovo_run:
    input:
        cnr = CFG["dirs"]["coverage"] + "{seq_type}--{genome_build}/{capture_space}/{tumour_id}/{tumour_id}_coverage_loess.txt.gz",
        vcf = str(rules._purecn_mutect2_filter_passed.output.vcf),
        normal_db = CFG["dirs"]["pon"] + "{seq_type}--{genome_build}/purecn_denovo_normal/mapping_bias_{capture_space}_{genome_build}.rds",
        normals = CFG["dirs"]["pon"] + "{seq_type}--{genome_build}/purecn_denovo_normal/normalDB_{capture_space}_{genome_build}.rds",
        stats = str(rules._purecn_mutect2_merge_stats.output.stats),
        blacklist = str(rules._purecn_setup_blacklist_bed.output.blacklist),
        intervals = str(rules._purecn_setinterval.output.intervals)
    output:
        ploidy = CFG["dirs"]["pureCN"] + "{seq_type}--{genome_build}/{capture_space}/{tumour_id}/{tumour_id}.csv",
        seg = CFG["dirs"]["pureCN"] + "{seq_type}--{genome_build}/{capture_space}/{tumour_id}/{tumour_id}_dnacopy.seg",
        loh = CFG["dirs"]["pureCN"] + "{seq_type}--{genome_build}/{capture_space}/{tumour_id}/{tumour_id}_loh.csv",
        rds = temp(CFG["dirs"]["pureCN"] + "{seq_type}--{genome_build}/{capture_space}/{tumour_id}/{tumour_id}.rds"),
        pdf = temp(CFG["dirs"]["pureCN"] + "{seq_type}--{genome_build}/{capture_space}/{tumour_id}/{tumour_id}.pdf"),
    params:
        outdir = CFG["dirs"]["pureCN"] + "{seq_type}--{genome_build}/{capture_space}/{tumour_id}/",
        sample_id = "{tumour_id}",
        genome_build = _get_genome_build,
        min_offtarget = CFG["options"]["pureCN"]["min_offtarget"],
        max_cn = CFG["options"]["pureCN"]["max_cn"],
        model = CFG["options"]["pureCN"]["model"],
        alpha = CFG["options"]["pureCN"]["alpha"],
        segmentation_method = _adjust_segMethod_denovo,
        opts = CFG["options"]["pureCN"]["opts"]
    conda: CFG["conda_envs"]["purecn"]
    resources:
        **CFG["resources"]["pureCN"]
    threads: CFG["threads"]["pureCN"]
    log:
        CFG["logs"]["pureCN"] + "{seq_type}--{genome_build}/{capture_space}/{tumour_id}.log"
    shell:
        """
            echo $CONDA_DEFAULT_ENV ;
            PURECN=$CONDA_DEFAULT_ENV/lib/R/library/PureCN/extdata/
            export R_LIBS=$CONDA_DEFAULT_ENV/lib/R/library/ ;
            Rscript --vanilla $PURECN/PureCN.R --out {params.outdir}  \
                --sampleid {params.sample_id} \
                --tumor {input.cnr} \
                --stats-file {input.stats} \
                --vcf {input.vcf} \
                --snp-blacklist {input.blacklist} \
                --mappingbiasfile {input.normal_db} \
                --normaldb {input.normals} \
                --genome {params.genome_build} \
                --intervals {input.intervals} \
                --fun-segmentation {params.segmentation_method} \
                --max-copy-number {params.max_cn} \
                --min-fraction-offtarget {params.min_offtarget} \
                --alpha {params.alpha} \
                --model betabin \
                --cores {threads} \
                {params.opts} > {log} 2>&1
        """

# rule _purecn_denovo_cleanup_xs:
#     input:
#         rds = CFG["dirs"]["pureCN"] + "{seq_type}--{genome_build}/{capture_space}/{tumour_id}/{tumour_id}.rds",
#         pdf = CFG["dirs"]["pureCN"] + "{seq_type}--{genome_build}/{capture_space}/{tumour_id}/{tumour_id}.pdf",
#     output:
#         rds_removed = touch(CFG["dirs"]["pureCN"] + "{seq_type}--{genome_build}/{capture_space}/{tumour_id}/{tumour_id}.done")
#     group: "purecn_post_process"
#     shell:
#         """
#             rm {input.rds} ;
#             rm {input.pdf}
#         """

rule _purecn_denovo_fix_seg:
    input:
        purecn_native = str(rules._purecn_denovo_run.output.seg),
        # rds_removed = str(rules._purecn_denovo_cleanup_xs.output.rds_removed)
    output:
        purecn_converted_seg = CFG["dirs"]["convert_coordinates"] + "purecn_denovo/fixed_seg/{seq_type}--{genome_build}/{capture_space}/{tumour_id}/{tumour_id}_dnacopy.seg"
    params:
        tidy_pureCN_script = CFG["software"]["tidy_pureCN_script"],
        sample_id = "{tumour_id}"
    group: "purecn_post_process"
    shell:
        """
            {params.tidy_pureCN_script} -i {input.purecn_native} -o {output.purecn_converted_seg} -s {params.sample_id}
        """

rule _purecn_denovo_cnv2igv_seg:
    input:
        fixed_seg = str(rules._purecn_denovo_fix_seg.output.purecn_converted_seg),
        cnv2igv =  ancient(CFG["inputs"]["cnv2igv"])
    output:
        seg = CFG["dirs"]["convert_coordinates"] + "purecn_denovo/cnv2igv_seg/{seq_type}--{genome_build}/{capture_space}/{tumour_id}/{tumour_id}_dnacopy.seg"
    log:
        stderr = CFG["logs"]["convert_coordinates"] + "purecn_denovo/cnv2igv_seg/{seq_type}--{genome_build}/{capture_space}/{tumour_id}_seg2igv.stderr.log"
    conda:
        CFG["conda_envs"]["cnv2igv"]
    threads: 1
    group: "purecn_post_process"
    shell:
        op.as_one_line("""
        echo "running {rule} for {wildcards.tumour_id} on $(hostname) at $(date)" > {log.stderr};
        python {input.cnv2igv} --mode purecn --preserve_log_ratio --sample {wildcards.tumour_id}
        {input.fixed_seg} > {output.seg} 2>> {log.stderr}
        """)

# -------------------------------------------------------------------------------------------------- #
# Part V  - Project to other genome builds and remove capture_space wildcard
# -------------------------------------------------------------------------------------------------- #
# Projection to other genome builds
def _purecn_get_chain(wildcards):
    if "38" in str({wildcards.genome_build}):
        return reference_files("genomes/{genome_build}/chains/grch38/hg38ToHg19.over.chain")
    else:
        return reference_files("genomes/{genome_build}/chains/grch37/hg19ToHg38.over.chain")


# Convert the coordinates of seg file to a different genome build
if CFG["cnvkit_seg"] == True:
    rule _purecn_convert_coordinates:
        input:
            purecn_native = str(rules._purecn_cnv2igv_seg.output.seg),
            purecn_chain = _purecn_get_chain
        output:
            purecn_lifted = CFG["dirs"]["convert_coordinates"] + "purecn_cnvkit/from--{seq_type}--{genome_build}/{capture_space}/{tumour_id}--{normal_id}--{pair_status}.lifted_{chain}.seg"
        log:
            stderr = CFG["logs"]["convert_coordinates"] + "purecn_cnvkit/from--{seq_type}--{genome_build}/{capture_space}/{tumour_id}--{normal_id}/{tumour_id}--{normal_id}--{pair_status}.lifted_{chain}.stderr.log"
        threads: 1
        params:
            liftover_script = CFG["options"]["liftover_script_path"],
            liftover_minmatch = CFG["options"]["liftover_minMatch"]
        conda:
            CFG["conda_envs"]["liftover"]
        group: "cnvkit_post_process"
        shell:
            op.as_one_line("""
            echo "running {rule} for {wildcards.tumour_id}--{wildcards.normal_id} on $(hostname) at $(date)" > {log.stderr};
            bash {params.liftover_script}
            SEG
            {input.purecn_native}
            {output.purecn_lifted}
            {input.purecn_chain}
            YES
            {params.liftover_minmatch}
            2>> {log.stderr}
            """)

# de novo pureCN
rule _purecn_denovo_convert_coordinates:
    input:
        purecn_native = str(rules._purecn_denovo_cnv2igv_seg.output.seg),
        purecn_chain = _purecn_get_chain
    output:
        purecn_lifted = CFG["dirs"]["convert_coordinates"] + "purecn_denovo/from--{seq_type}--{genome_build}/{capture_space}/purecn_cnvkit_seg/{tumour_id}--{normal_id}--{pair_status}.lifted_{chain}.seg"
    log:
        stderr = CFG["logs"]["convert_coordinates"] + "purecn_denovo/from--{seq_type}--{genome_build}/{capture_space}/{tumour_id}--{normal_id}/{tumour_id}--{normal_id}--{pair_status}.lifted_{chain}.stderr.log"
    threads: 1
    params:
        liftover_script = CFG["options"]["liftover_script_path"],
        liftover_minmatch = CFG["options"]["liftover_minMatch"]
    conda:
        CFG["conda_envs"]["liftover"]
    group: "purecn_post_process"
    shell:
        op.as_one_line("""
        echo "running {rule} for {wildcards.tumour_id}--{wildcards.normal_id} on $(hostname) at $(date)" > {log.stderr};
        bash {params.liftover_script}
        SEG
        {input.purecn_native}
        {output.purecn_lifted}
        {input.purecn_chain}
        YES
        {params.liftover_minmatch}
        2>> {log.stderr}
        """)


def _purecn_prepare_projection(wildcards):
    CFG = config["lcr-modules"]["purecn"]
    tbl = CFG["runs"]
    this_genome_build = tbl[(tbl.tumour_sample_id == wildcards.tumour_id) & (tbl.tumour_seq_type == wildcards.seq_type)]["tumour_genome_build"].tolist()
    this_space = tbl[(tbl.tumour_sample_id == wildcards.tumour_id) & (tbl.tumour_seq_type == wildcards.seq_type)]["tumour_capture_space"].tolist()

    prefixed_projections = CFG["options"]["prefixed_projections"]
    non_prefixed_projections = CFG["options"]["non_prefixed_projections"]

    if any(substring in this_genome_build[0] for substring in prefixed_projections):
        hg38_projection = str(rules._purecn_cnv2igv_seg.output.seg).replace("{genome_build}", this_genome_build[0]).replace("{capture_space}", this_space[0])
        grch37_projection = str(rules._purecn_convert_coordinates.output.purecn_lifted).replace("{genome_build}", this_genome_build[0]).replace("{capture_space}", this_space[0])
        # handle the hg19 (prefixed) separately
        if "38" in str(this_genome_build[0]):
            grch37_projection = grch37_projection.replace("{chain}", "hg38ToHg19")
        else:
            grch37_projection = grch37_projection.replace("{chain}", "hg19ToHg38")

    elif any(substring in this_genome_build[0] for substring in non_prefixed_projections):
        grch37_projection = str(rules._purecn_cnv2igv_seg.output.seg).replace("{genome_build}", this_genome_build[0]).replace("{capture_space}", this_space[0])
        hg38_projection = str(rules._purecn_convert_coordinates.output.purecn_lifted).replace("{genome_build}", this_genome_build[0]).replace("{capture_space}", this_space[0])
        # handle the grch38 (non-prefixed) separately
        if "38" in str(this_genome_build[0]):
            hg38_projection = hg38_projection.replace("{chain}", "hg38ToHg19")
        else:
            hg38_projection = hg38_projection.replace("{chain}", "hg19ToHg38")
    else:
        raise AttributeError(f"The specified genome build {this_genome_build[0]} is not specified in the config under options to indicate its chr prefixing.")

    return{
        "grch37_projection": grch37_projection,
        "hg38_projection": hg38_projection
    }


# Fill the missing segments of seg files with neutral regions to complete the genome coverage
if CFG["cnvkit_seg"] == True:
    rule _purecn_fill_segments:
        input:
            unpack(_purecn_prepare_projection)
        output:
            grch37_filled = temp(CFG["dirs"]["fill_regions"] + "purecn_cnvkit/seg/{seq_type}--projection/{tumour_id}--{normal_id}--{pair_status}.{tool}.grch37.seg"),
            hg38_filled = temp(CFG["dirs"]["fill_regions"] + "purecn_cnvkit/seg/{seq_type}--projection/{tumour_id}--{normal_id}--{pair_status}.{tool}.hg38.seg"),
        log:
            stderr = CFG["logs"]["fill_regions"] + "{seq_type}--projection/purecn_cnvkit/{tumour_id}--{normal_id}--{pair_status}.{tool}_fill_segments.stderr.log"
        threads: 1
        params:
            path = config["lcr-modules"]["_shared"]["lcr-scripts"] + "fill_segments/" + CFG["options"]["fill_segments_version"]
        conda:
            CFG["conda_envs"]["bedtools"]
        group: "cnvkit_post_process"
        shell:
            op.as_one_line("""
            echo "running {rule} for {wildcards.tumour_id}--{wildcards.normal_id} on $(hostname) at $(date)" > {log.stderr};
            echo "Filling grch37 projection" >> {log.stderr};
            bash {params.path}fill_segments.sh
            {params.path}src/chromArm.grch37.bed
            {input.grch37_projection}
            {params.path}src/blacklisted.grch37.bed
            {output.grch37_filled}
            {wildcards.tumour_id}
            SEG
            2>> {log.stderr};
            echo "Filling hg38 projection" >> {log.stderr};
            bash {params.path}fill_segments.sh
            {params.path}src/chromArm.hg38.bed
            {input.hg38_projection}
            {params.path}src/blacklisted.hg38.bed
            {output.hg38_filled}
            {wildcards.tumour_id}
            SEG
            2>> {log.stderr};
            """)


def _purecn_denovo_prepare_projection(wildcards):
    CFG = config["lcr-modules"]["purecn"]
    tbl = CFG["runs"]
    this_genome_build = tbl[(tbl.tumour_sample_id == wildcards.tumour_id) & (tbl.tumour_seq_type == wildcards.seq_type)]["tumour_genome_build"].tolist()
    this_space = tbl[(tbl.tumour_sample_id == wildcards.tumour_id) & (tbl.tumour_seq_type == wildcards.seq_type)]["tumour_capture_space"].tolist()

    prefixed_projections = CFG["options"]["prefixed_projections"]
    non_prefixed_projections = CFG["options"]["non_prefixed_projections"]

    if any(substring in this_genome_build[0] for substring in prefixed_projections):
        hg38_denovo_projection = str(rules._purecn_denovo_cnv2igv_seg.output.seg).replace("{genome_build}", this_genome_build[0]).replace("{capture_space}", this_space[0])
        grch37_denovo_projection = str(rules._purecn_denovo_convert_coordinates.output.purecn_lifted).replace("{genome_build}", this_genome_build[0]).replace("{capture_space}", this_space[0])
        # handle the hg19 (prefixed) separately
        if "38" in str(this_genome_build[0]):
            grch37_denovo_projection = grch37_denovo_projection.replace("{chain}", "hg38ToHg19")
        else:
            grch37_denovo_projection = grch37_denovo_projection.replace("{chain}", "hg19ToHg38")

    elif any(substring in this_genome_build[0] for substring in non_prefixed_projections):
        grch37_denovo_projection = str(rules._purecn_denovo_cnv2igv_seg.output.seg).replace("{genome_build}", this_genome_build[0]).replace("{capture_space}", this_space[0])
        hg38_denovo_projection = str(rules._purecn_denovo_convert_coordinates.output.purecn_lifted).replace("{genome_build}", this_genome_build[0]).replace("{capture_space}", this_space[0])
        # handle the grch38 (non-prefixed) separately
        if "38" in str(this_genome_build[0]):
            hg38_denovo_projection = hg38_denovo_projection.replace("{chain}", "hg38ToHg19")
        else:
            hg38_denovo_projection = hg38_denovo_projection.replace("{chain}", "hg19ToHg38")
    else:
        raise AttributeError(f"The specified genome build {this_genome_build[0]} is not specified in the config under options to indicate its chr prefixing.")

    return{
        "grch37_denovo_projection": grch37_denovo_projection,
        "hg38_denovo_projection": hg38_denovo_projection,
    }


rule _purecn_denovo_fill_segments:
    input:
        unpack(_purecn_denovo_prepare_projection)
    output:
        grch37_denovo_filled = temp(CFG["dirs"]["fill_regions"] + "purecn_denovo/seg/{seq_type}--projection/{tumour_id}--{normal_id}--{pair_status}.{tool}.grch37.seg"),
        hg38_denovo_filled = temp(CFG["dirs"]["fill_regions"] + "purecn_denovo/seg/{seq_type}--projection/{tumour_id}--{normal_id}--{pair_status}.{tool}.hg38.seg")
    log:
        stderr = CFG["logs"]["fill_regions"] + "{seq_type}--projection/purecn_denovo/{tumour_id}--{normal_id}--{pair_status}.{tool}_fill_segments.stderr.log"
    threads: 1
    params:
        path = config["lcr-modules"]["_shared"]["lcr-scripts"] + "fill_segments/" + CFG["options"]["fill_segments_version"]
    conda:
        CFG["conda_envs"]["bedtools"]
    group: "purecn_post_process"
    shell:
        op.as_one_line("""
        echo "running {rule} for {wildcards.tumour_id}--{wildcards.normal_id} on $(hostname) at $(date)" > {log.stderr};
        echo "Filling grch37 de novo projection" >> {log.stderr};
        bash {params.path}fill_segments.sh
        {params.path}src/chromArm.grch37.bed
        {input.grch37_denovo_projection}
        {params.path}src/blacklisted.grch37.bed
        {output.grch37_denovo_filled}
        {wildcards.tumour_id}
        SEG
        2>> {log.stderr};
        echo "Filling hg38 de novo projection" >> {log.stderr};
        bash {params.path}fill_segments.sh
        {params.path}src/chromArm.hg38.bed
        {input.hg38_denovo_projection}
        {params.path}src/blacklisted.hg38.bed
        {output.hg38_denovo_filled}
        {wildcards.tumour_id}
        SEG
        2>> {log.stderr};
        """)


def _purecn_determine_projection(wildcards):
    CFG = config["lcr-modules"]["purecn"]
    if any(substring in wildcards.projection for substring in ["hg19", "grch37", "hs37d5"]):
        this_file = CFG["dirs"]["fill_regions"] + "purecn_cnvkit/seg/{seq_type}--projection/{tumour_id}--{normal_id}--{pair_status}.{tool}.grch37.seg"
    elif any(substring in wildcards.projection for substring in ["hg38", "grch38"]):
        this_file = CFG["dirs"]["fill_regions"] + "purecn_cnvkit/seg/{seq_type}--projection/{tumour_id}--{normal_id}--{pair_status}.{tool}.hg38.seg"
    return (this_file)


def _purecn_denovo_determine_projection(wildcards):
    CFG = config["lcr-modules"]["purecn"]
    if any(substring in wildcards.projection for substring in ["hg19", "grch37", "hs37d5"]):
        this_file = CFG["dirs"]["fill_regions"] + "purecn_denovo/seg/{seq_type}--projection/{tumour_id}--{normal_id}--{pair_status}.{tool}.grch37.seg"
    elif any(substring in wildcards.projection for substring in ["hg38", "grch38"]):
        this_file = CFG["dirs"]["fill_regions"] + "purecn_denovo/seg/{seq_type}--projection/{tumour_id}--{normal_id}--{pair_status}.{tool}.hg38.seg"
    return (this_file)


# Normalize chr prefix of the output file
if CFG["cnvkit_seg"] == True:
    rule _purecn_normalize_projection:
        input:
            filled = _purecn_determine_projection,
            chrom_file = reference_files("genomes/{projection}/genome_fasta/main_chromosomes.txt")
        output:
            projection = CFG["dirs"]["normalize"] + "purecn_cnvkit/seg/{seq_type}--projection/{tumour_id}--{normal_id}--{pair_status}.{tool}.{projection}.seg"
        resources:
            **CFG["resources"]["post_purecn"]
        threads: 1
        group: "cnvkit_post_process"
        wildcard_constraints:
            projection = "|".join(CFG["requested_projections"]),
            tool = "purecn"
        run:
            # read the main chromosomes file of the projection
            chromosomes = pd.read_csv(input.chrom_file, sep = "\t", names=["chromosome"], header=None)
            # handle chr prefix
            if "chr" in chromosomes["chromosome"][0]:
                seg_open = pd.read_csv(input.filled, sep = "\t")
                chrom = list(seg_open['chrom'])
                # avoid cases of chrchr1 if the prefix already there
                for i in range(len(chrom)):
                    if 'chr' not in str(chrom[i]):
                        chrom[i]='chr'+str(chrom[i])
                seg_open.loc[:, 'chrom']=chrom
                seg_open.to_csv(output.projection, sep="\t", index=False)
            else:
                # remove chr prefix
                seg_open = pd.read_csv(input.filled, sep = "\t")
                seg_open["chrom"] = seg_open["chrom"].astype(str).str.replace('chr', '')
                seg_open.to_csv(output.projection, sep="\t", index=False)

rule _purecn_denovo_normalize_projection:
    input:
        filled = _purecn_denovo_determine_projection,
        chrom_file = reference_files("genomes/{projection}/genome_fasta/main_chromosomes.txt")
    output:
        projection = CFG["dirs"]["normalize"] + "purecn_denovo/seg/{seq_type}--projection/{tumour_id}--{normal_id}--{pair_status}.{tool}.{projection}.seg"
    resources:
        **CFG["resources"]["post_purecn"]
    threads: 1
    group: "purecn_post_process"
    wildcard_constraints:
        projection = "|".join(CFG["requested_projections"]),
        tool = "purecn"
    run:
        # read the main chromosomes file of the projection
        chromosomes = pd.read_csv(input.chrom_file, sep = "\t", names=["chromosome"], header=None)
        # handle chr prefix
        if "chr" in chromosomes["chromosome"][0]:
            seg_open = pd.read_csv(input.filled, sep = "\t")
            chrom = list(seg_open['chrom'])
            # avoid cases of chrchr1 if the prefix already there
            for i in range(len(chrom)):
                if 'chr' not in str(chrom[i]):
                    chrom[i]='chr'+str(chrom[i])
            seg_open.loc[:, 'chrom']=chrom
            seg_open.to_csv(output.projection, sep="\t", index=False)
        else:
            # remove chr prefix
            seg_open = pd.read_csv(input.filled, sep = "\t")
            seg_open["chrom"] = seg_open["chrom"].astype(str).str.replace('chr', '')
            seg_open.to_csv(output.projection, sep="\t", index=False)

# Symlinks the final output files into the module results directory (under '99-outputs/')
if CFG["cnvkit_seg"] == True:
    rule _purecn_cnvkit_output_projection:
        input:
            projection = str(rules._purecn_normalize_projection.output.projection)
        output:
            projection = CFG["dirs"]["outputs"] + "purecn_cnvkit/seg/{seq_type}--projection/{tumour_id}--{normal_id}--{pair_status}.{tool}.{projection}.seg"
        threads: 1
        group: "cnvkit_post_process"
        wildcard_constraints:
            projection = "|".join(CFG["requested_projections"]),
            pair_status = "|".join(set(CFG["runs"]["pair_status"].tolist())),
            purecn_version = "|".join(CFG["purecn_versions"]),
            tool = "purecn"
        run:
            op.relative_symlink(input.projection, output.projection, in_module = True)

rule _purecn_denovo_output_projection:
    input:
        projection_denovo = str(rules._purecn_denovo_normalize_projection.output.projection),
    output:
        projection_denovo = CFG["dirs"]["outputs"] + "purecn_denovo/seg/{seq_type}--projection/{tumour_id}--{normal_id}--{pair_status}.{tool}.{projection}.seg"
    threads: 1
    group: "purecn_post_process"
    wildcard_constraints:
        projection = "|".join(CFG["requested_projections"]),
        pair_status = "|".join(set(CFG["runs"]["pair_status"].tolist())),
        purecn_version = "|".join(CFG["purecn_versions"]),
        tool = "purecn"
    run:
        op.relative_symlink(input.projection_denovo, output.projection_denovo, in_module = True)

# Output files without a capture_space wildcard in them for consistency
def _purecn_cnvkit_drop_capture_space_wc(wildcards):
    CFG = config["lcr-modules"]["purecn"]
    tbl = CFG["runs"]
    this_space = tbl[(tbl.tumour_sample_id == wildcards.tumour_id) & (tbl.tumour_seq_type == wildcards.seq_type)]["tumour_capture_space"].tolist()

    cnvkit_ploidy = str(rules._purecn_run.output.ploidy).replace("{capture_space}", this_space[0])
    cnvkit_gene_cn = str(rules._purecn_run.output.gene_cn).replace("{capture_space}", this_space[0])
    cnvkit_loh = str(rules._purecn_run.output.loh).replace("{capture_space}", this_space[0])
    return{
        "cnvkit_ploidy": cnvkit_ploidy,
        "cnvkit_gene_cn": cnvkit_gene_cn,
        "cnvkit_loh": cnvkit_loh
    }

def _purecn_denovo_drop_capture_space_wc(wildcards):
    CFG = config["lcr-modules"]["purecn"]
    tbl = CFG["runs"]
    this_space = tbl[(tbl.tumour_sample_id == wildcards.tumour_id) & (tbl.tumour_seq_type == wildcards.seq_type)]["tumour_capture_space"].tolist()

    denovo_ploidy = str(rules._purecn_denovo_run.output.ploidy).replace("{capture_space}", this_space[0])
    denovo_loh = str(rules._purecn_denovo_run.output.loh).replace("{capture_space}", this_space[0])
    return{
        "denovo_ploidy": denovo_ploidy,
        "denovo_loh": denovo_loh
    }


# Symlinks the final output files into the module results directory (under '99-outputs/')
if CFG["cnvkit_seg"] == True:
    rule _purecn_cnvkit_output_files:
        input:
            unpack(_purecn_cnvkit_drop_capture_space_wc)
        output:
            cnvkit_ploidy = CFG["dirs"]["outputs"] + "purecn_cnvkit/info/{seq_type}--{genome_build}/{tumour_id}--{normal_id}--{pair_status}.info.csv",
            cnvkit_gene_cn = CFG["dirs"]["outputs"] + "purecn_cnvkit/gene_cn/{seq_type}--{genome_build}/{tumour_id}--{normal_id}--{pair_status}.gene_cn.csv",
            cnvkit_loh = CFG["dirs"]["outputs"] + "purecn_cnvkit/loh/{seq_type}--{genome_build}/{tumour_id}--{normal_id}--{pair_status}.loh.csv"
        group: "cnvkit_post_process"
        wildcard_constraints:
            projection = "|".join(CFG["requested_projections"]),
            pair_status = "|".join(set(CFG["runs"]["pair_status"].tolist())),
            purecn_version = "|".join(CFG["purecn_versions"])
        run:
            op.relative_symlink(input.cnvkit_ploidy, output.cnvkit_ploidy, in_module = True)
            op.relative_symlink(input.cnvkit_gene_cn, output.cnvkit_gene_cn, in_module = True)
            op.relative_symlink(input.cnvkit_loh, output.cnvkit_loh, in_module = True)

rule _purecn_denovo_output_files:
    input:
        unpack(_purecn_denovo_drop_capture_space_wc)
    output:
        denovo_ploidy = CFG["dirs"]["outputs"] + "purecn_denovo/info/{seq_type}--{genome_build}/{tumour_id}--{normal_id}--{pair_status}.info.csv",
        denovo_loh = CFG["dirs"]["outputs"] + "purecn_denovo/loh/{seq_type}--{genome_build}/{tumour_id}--{normal_id}--{pair_status}.loh.csv"
    group: "purecn_post_process"
    wildcard_constraints:
        projection = "|".join(CFG["requested_projections"]),
        pair_status = "|".join(set(CFG["runs"]["pair_status"].tolist())),
        purecn_version = "|".join(CFG["purecn_versions"])
    run:
        op.relative_symlink(input.denovo_ploidy, output.denovo_ploidy, in_module = True)
        op.relative_symlink(input.denovo_loh, output.denovo_loh, in_module = True)


def _purecn_cnvkit_drop_capture_space_wc_seg(wildcards):
    CFG = config["lcr-modules"]["purecn"]
    tbl = CFG["runs"]
    this_space = tbl[(tbl.tumour_sample_id == wildcards.tumour_id) & (tbl.tumour_seq_type == wildcards.seq_type)]["tumour_capture_space"].tolist()

    cnvkit_seg = str(rules._purecn_cnv2igv_seg.output.seg).replace("{capture_space}", this_space[0])

    return{
        "cnvkit_seg": cnvkit_seg
    }

def _purecn_denovo_drop_capture_space_wc_seg(wildcards):
    CFG = config["lcr-modules"]["purecn"]
    tbl = CFG["runs"]
    this_space = tbl[(tbl.tumour_sample_id == wildcards.tumour_id) & (tbl.tumour_seq_type == wildcards.seq_type)]["tumour_capture_space"].tolist()

    denovo_seg = str(rules._purecn_denovo_cnv2igv_seg.output.seg).replace("{capture_space}", this_space[0])

    return{
        "denovo_seg": denovo_seg
    }

if CFG["cnvkit_seg"] == True:
    rule _purecn_cnvkit_output_seg:
        input:
            unpack(_purecn_cnvkit_drop_capture_space_wc_seg)
        output:
            cnvkit_seg = CFG["dirs"]["outputs"] + "purecn_cnvkit/seg/{seq_type}--{genome_build}/{tumour_id}--{normal_id}--{pair_status}.seg"
        group: "cnvkit_post_process"
        wildcard_constraints:
            projection = "|".join(CFG["requested_projections"]),
            pair_status = "|".join(set(CFG["runs"]["pair_status"].tolist())),
            purecn_version = "|".join(CFG["purecn_versions"])
        run:
            op.relative_symlink(input.cnvkit_seg, output.cnvkit_seg, in_module = True)

rule _purecn_denovo_output_seg:
    input:
        unpack(_purecn_denovo_drop_capture_space_wc_seg)
    output:
        denovo_seg = CFG["dirs"]["outputs"] + "purecn_denovo/seg/{seq_type}--{genome_build}/{tumour_id}--{normal_id}--{pair_status}.seg",
    group: "purecn_post_process"
    wildcard_constraints:
        projection = "|".join(CFG["requested_projections"]),
        pair_status = "|".join(set(CFG["runs"]["pair_status"].tolist())),
        purecn_version = "|".join(CFG["purecn_versions"])
    run:
        op.relative_symlink(input.denovo_seg, output.denovo_seg, in_module = True)

# Select the seg file that had the least amount of deviation (noise) - as measured by the MAD value
def _purecn_take_lowest_MAD(wildcards):
    CFG = config["lcr-modules"]["purecn"]
    tbl = CFG["runs"]
    projection = CFG["requested_projections"]

    this_space = tbl[(tbl.tumour_sample_id == wildcards.tumour_id) & (tbl.tumour_seq_type == wildcards.seq_type)]["tumour_capture_space"].tolist()

    cnvkit_seg = CFG["dirs"]["outputs"] + "purecn_cnvkit/seg/" + wildcards.seq_type + "--projection/" + wildcards.tumour_id + "--" + wildcards.normal_id + "--" + wildcards.pair_status + "." + wildcards.tool + "." + wildcards.projection + ".seg"

    denovo_seg = CFG["dirs"]["outputs"] + "purecn_denovo/seg/" + wildcards.seq_type + "--projection/" + wildcards.tumour_id + "--" + wildcards.normal_id + "--" + wildcards.pair_status + "." + wildcards.tool + "." + wildcards.projection + ".seg"


    cnvkit_dir = glob.glob(CFG["dirs"]["pureCN_cnvkit"] + wildcards.seq_type + "--*/*/" + wildcards.tumour_id)
    denovo_dir = glob.glob(CFG["dirs"]["pureCN"] + wildcards.seq_type + "--*/*/" + wildcards.tumour_id)

    if any(sample in str({wildcards.tumour_id}) for sample in CFG["output"]["best_seg_manual"]["purecn_denovo"]):
        if os.path.isfile(str(denovo_seg)):
            best_seg = denovo_seg

    elif any(sample in str({wildcards.tumour_id}) for sample in CFG["output"]["best_seg_manual"]["purecn_cnvkit"]):
        if os.path.isfile(str(cnvkit_seg)):
            best_seg = cnvkit_seg

    if os.path.isfile(str(cnvkit_seg)) and os.path.isfile(str(denovo_seg)):

        cnvkit_mapd = list()
        with open(cnvkit_dir[0] + "/" + wildcards.tumour_id + ".log") as file:
            for line in file.readlines():
                if 'Mean standard deviation of log-ratios' in line:
                    cnvkit_mapd.append(str(line))

        # Take the 8th element - representing the MAD score
        cnvkit_mapd_value = float(cnvkit_mapd[len(cnvkit_mapd)-1].split()[8])

        denovo_mapd = list()
        with open(denovo_dir[0] + "/" + wildcards.tumour_id + ".log") as file:
            for line in file.readlines():
                if 'Mean standard deviation of log-ratios' in line:
                    denovo_mapd.append(str(line))

        # Take the 8th element - representing the MAD score
        denovo_mapd_value = float(denovo_mapd[len(denovo_mapd)-1].split()[8])

        if (denovo_mapd_value < cnvkit_mapd_value):
            # Account for seg files that are over-segmented but have a lower MAD
            count_denovo = []
            with open(denovo_seg) as file:
                next(file)
                for line in file:
                    line = line.rstrip('\n').rstrip('\r')
                    cols = line.split('\t')
                    if (float(cols[5]) > 0.5 or float(cols[5]) <-0.5 ):
                        count_denovo.append(line)
            count_denovo = len(count_denovo)

            count_cnvkit = []
            with open(cnvkit_seg) as file:
                next(file)
                for line in file:
                    line = line.rstrip('\n').rstrip('\r')
                    cols = line.split('\t')
                    if (float(cols[5]) > 0.5 or float(cols[5]) <-0.5 ):
                        count_cnvkit.append(line)
            count_cnvkit = len(count_cnvkit)
            if (count_cnvkit > 0):
                if (float(count_denovo/count_cnvkit) > 2.8 and count_denovo > 400):
                    best_seg = str(cnvkit_seg)
                else:
                    best_seg = str(denovo_seg)
            else:
                best_seg = str(denovo_seg)
        else:
            best_seg = str(cnvkit_seg)

    elif os.path.isfile(str(cnvkit_seg)):
        best_seg = cnvkit_seg

    else:
        best_seg = denovo_seg

    return{
        "best_seg": best_seg
    }


rule _purecn_best_seg:
    input:
        unpack(_purecn_take_lowest_MAD)
    output:
        best_seg = CFG["dirs"]["outputs"] + "best_seg/{seq_type}--projection/{tumour_id}--{normal_id}--{pair_status}.{tool}.{projection}.seg"
    wildcard_constraints:
        projection = "|".join(CFG["requested_projections"]),
        pair_status = "|".join(set(CFG["runs"]["pair_status"].tolist())),
        purecn_version = "|".join(CFG["purecn_versions"])
    run:
        op.relative_symlink(input.best_seg, output.best_seg, in_module = True)

# Generates the target sentinels for each run, which generate the symlinks
if CFG["cnvkit_seg"] == True:
    rule _purecn_all:
        input:
            expand(
                [
                    str(rules._purecn_cnvkit_output_seg.output.cnvkit_seg),
                    str(rules._purecn_cnvkit_output_files.output.cnvkit_ploidy),
                    str(rules._purecn_cnvkit_output_files.output.cnvkit_gene_cn),
                    str(rules._purecn_cnvkit_output_files.output.cnvkit_loh),
                    str(rules._purecn_denovo_output_seg.output.denovo_seg),
                    str(rules._purecn_denovo_output_files.output.denovo_ploidy),
                    str(rules._purecn_denovo_output_files.output.denovo_loh)
                ],
                zip,  # Run expand() with zip(), not product()
                seq_type=CFG["runs"]["tumour_seq_type"],
                genome_build=CFG["runs"]["tumour_genome_build"],
                tumour_id=CFG["runs"]["tumour_sample_id"],
                normal_id=CFG["runs"]["normal_sample_id"],
                pair_status=CFG["runs"]["pair_status"]
            ),
            expand(
                expand(
                [
                    str(rules._purecn_cnvkit_output_projection.output.projection),
                    str(rules._purecn_denovo_output_projection.output.projection_denovo)
                ],
                zip,  # Run expand() with zip(), not product()
                tumour_id=CFG["runs"]["tumour_sample_id"],
                normal_id=CFG["runs"]["normal_sample_id"],
                seq_type=CFG["runs"]["tumour_seq_type"],
                pair_status=CFG["runs"]["pair_status"],
                allow_missing=True),
                tool = "purecn",
                projection=CFG["requested_projections"],
                purecn_version=CFG["purecn_versions"]
            ),
            expand(
                expand(
                [
                    str(rules._purecn_best_seg.output.best_seg)
                ],
                zip,  # Run expand() with zip(), not product()
                tumour_id=CFG["runs"]["tumour_sample_id"],
                normal_id=CFG["runs"]["normal_sample_id"],
                seq_type=CFG["runs"]["tumour_seq_type"],
                pair_status=CFG["runs"]["pair_status"],
                allow_missing=True),
                tool = "purecn",
                projection=CFG["requested_projections"])

if CFG["cnvkit_seg"] == False:
    rule _purecn_denovo_all:
        input:
            expand(
                [
                    str(rules._purecn_denovo_output_seg.output.denovo_seg),
                    str(rules._purecn_denovo_output_files.output.denovo_ploidy),
                    str(rules._purecn_denovo_output_files.output.denovo_loh)
                ],
                zip,  # Run expand() with zip(), not product()
                seq_type=CFG["runs"]["tumour_seq_type"],
                genome_build=CFG["runs"]["tumour_genome_build"],
                tumour_id=CFG["runs"]["tumour_sample_id"],
                normal_id=CFG["runs"]["normal_sample_id"],
                pair_status=CFG["runs"]["pair_status"]
            ),
            expand(
                expand(
                [
                    str(rules._purecn_denovo_output_projection.output.projection_denovo)
                ],
                zip,  # Run expand() with zip(), not product()
                tumour_id=CFG["runs"]["tumour_sample_id"],
                normal_id=CFG["runs"]["normal_sample_id"],
                seq_type=CFG["runs"]["tumour_seq_type"],
                pair_status=CFG["runs"]["pair_status"],
                allow_missing=True),
                tool = "purecn",
                projection=CFG["requested_projections"],
                purecn_version=CFG["purecn_versions"]
            )


##### CLEANUP #####


# Perform some clean-up tasks, including storing the module-specific
# configuration on disk and deleting the `CFG` variable
op.cleanup_module(CFG)<|MERGE_RESOLUTION|>--- conflicted
+++ resolved
@@ -104,20 +104,7 @@
 
 # Download PureCN-recommended mappability files
 
-<<<<<<< HEAD
-# Generate mappability files
-# grch37 and grch38 from ensembl have additional information in header - need to remove
-def which_genome_fasta(wildcards):
-    CFG = config["lcr-modules"]["purecn"]
-    if  "38" in str({wildcards.genome_build}):
-        return reference_files("genomes/grch38_masked/genome_fasta/genome.fa")
-    else:
-        return reference_files("genomes/grch37_masked/genome_fasta/genome.fa")
-
-
-rule _set_up_grch_genomes:
-    input:
-        reference = which_genome_fasta
+rule _purecn_get_mappability:
     output:
         reference = CFG["dirs"]["inputs"] + "references/{genome_build}_masked/freec/genome_header.fa"
     resources: **CFG["resources"]["gem"]
@@ -204,32 +191,6 @@
         pref =  CFG["dirs"]["inputs"] + "references/{genome_build}_masked/freec/{genome_build}.hardmask.all.gem"
     threads: CFG["threads"]["gem"]
     resources: **CFG["resources"]["gem"]
-    shell:
-        """
-            PATH=$PATH:{params.gemDir};
-            {params.gemDir}/gem-2-wig -I {input.index} -i {input.mappability} -o {params.pref}
-        """
-
-rule _purecn_gem_wig2bw:
-    input:
-        wig = CFG["dirs"]["inputs"] + "references/{genome_build}_masked/freec/{genome_build}.hardmask.all.gem.wig",
-        sizes = CFG["dirs"]["inputs"] + "references/{genome_build}_masked/freec/{genome_build}.hardmask.all.gem.sizes"
-    output:
-        bw = CFG["dirs"]["inputs"] + "references/{genome_build}_masked/freec/{genome_build}.hardmask.all.gem.bw",
-    conda: CFG["conda_envs"]["ucsc_bigwigtowig"]
-    threads: CFG["threads"]["gem"]
-    resources: **CFG["resources"]["gem"]
-=======
-rule _purecn_get_mappability:
-    output:
-        bw = CFG["dirs"]["inputs"] + "references/{genome_build}_masked/freec/{genome_build}.ucsc.bw"
-    params: 
-        url = lambda w: {
-            "hg19": "https://hgdownload.cse.ucsc.edu/goldenPath/hg19/encodeDCC/wgEncodeMapability/wgEncodeCrgMapabilityAlign100mer.bigWig",
-            "hg38": "https://s3.amazonaws.com/purecn/GCA_000001405.15_GRCh38_no_alt_analysis_set_100.bw"
-        }[config["lcr-modules"]["purecn"]["options"]["genome_builds"].get(w.genome_build, w.genome_build)]
-    conda: CFG["conda_envs"]["wget"]
->>>>>>> 4609372c
     shell:
         """
             wget {params.url} -O {output.bw}
@@ -615,14 +576,9 @@
     conda: CFG["conda_envs"]["bcftools"]
     resources: **CFG["resources"]["concatenate_vcf"]
     shell:
-<<<<<<< HEAD
         op.as_one_line("""
-        bcftools view "{params.filter_for_opts}" -e "{params.filter_out_opts}" -Oz -o {output.vcf} {input.vcf} 2> {log.stderr}
-=======
-        op.as_one_line(""" 
-        bcftools view {params.filter_for_opts} -e "{params.filter_out_opts}" {input.vcf} | 
+        bcftools view {params.filter_for_opts} -e "{params.filter_out_opts}" {input.vcf} |
             bcftools annotate -x INFO -Oz -o {output.vcf} 2> {log.stderr}
->>>>>>> 4609372c
             &&
         tabix -p vcf {output.vcf} 2>> {log.stderr}
         """)
@@ -1172,14 +1128,9 @@
     conda: CFG["conda_envs"]["bcftools"]
     resources: **CFG["resources"]["concatenate_vcf"]
     shell:
-<<<<<<< HEAD
         op.as_one_line("""
-        bcftools view "{params.filter_for_opts}" -e "{params.filter_out_opts}" -Oz -o {output.vcf} {input.vcf} 2> {log.stderr}
-=======
-        op.as_one_line(""" 
-        bcftools view {params.filter_for_opts} -e "{params.filter_out_opts}" {input.vcf} | 
+        bcftools view {params.filter_for_opts} -e "{params.filter_out_opts}" {input.vcf} |
             bcftools annotate -x INFO -Oz -o {output.vcf} 2> {log.stderr}
->>>>>>> 4609372c
             &&
         tabix -p vcf {output.vcf} 2>> {log.stderr}
         """)

--- conflicted
+++ resolved
@@ -15,10 +15,6 @@
 # Import package with useful functions for developing analysis modules
 import oncopipe as op
 
-<<<<<<< HEAD
-=======
-
->>>>>>> a66fd5b8
 # Check that the oncopipe dependency is up-to-date. Add all the following lines to any module that uses new features in oncopipe
 min_oncopipe_version="1.0.11"
 import pkg_resources
@@ -35,12 +31,8 @@
     print('\x1b[0;31;40m' + f"ERROR: This module requires oncopipe version >= {min_oncopipe_version}. Please update oncopipe in your environment" + '\x1b[0m')
     sys.exit("Instructions for updating to the current version of oncopipe are available at https://lcr-modules.readthedocs.io/en/latest/ (use option 2)")
 
-<<<<<<< HEAD
-# End of dependency checking section 
-=======
 # End of dependency checking section
 
->>>>>>> a66fd5b8
 
 # Setup module and store module-specific configuration in `CFG`
 # `CFG` is a shortcut to `config["lcr-modules"]["sequenza"]`
@@ -75,10 +67,7 @@
     run:
         op.absolute_symlink(input.bam, output.bam)
         op.absolute_symlink(input.bai, output.bai)
-<<<<<<< HEAD
-=======
         op.absolute_symlink(input.bai, output.crai)
->>>>>>> a66fd5b8
 
 
 # Pulls in list of chromosomes for the genome builds

--- conflicted
+++ resolved
@@ -135,6 +135,20 @@
     return _mutect2_get_interval_cli_custom
 
 
+def _mutect_get_capspace(wildcards):
+
+    # If this isn't a capture sample, we don't have a capture space, so return nothing
+    if wildcards.seq_type != "capture":
+        return []
+    try:
+        # Get the appropriate capture space for this sample
+        cap_space = get_capture_space(wildcards.tumour_id, wildcards.genome_build, wildcards.seq_type, "interval_list")
+        return " -L " + cap_space
+    except NameError:
+        # If we are using an older version of the reference workflow, we don't need to do anything
+        return []
+
+
 # Launces Mutect2 in matched and unmatched mode
 rule _mutect2_run_matched_unmatched:
     input:
@@ -145,7 +159,8 @@
         gnomad = reference_files("genomes/{genome_build}/variation/af-only-gnomad.{genome_build}.vcf.gz"),
         normal_sm = CFG["dirs"]["mutect2"] + "{seq_type}--{genome_build}/{tumour_id}--{normal_id}--{pair_status}/{normal_id}_sm.txt", 
         pon = reference_files("genomes/{genome_build}/gatk/mutect2_pon.{genome_build}.vcf.gz"), 
-        candidate_positions = CFG["inputs"]["candidate_positions"] if CFG["inputs"]["candidate_positions"] else str(rules._mutect2_dummy_positions.output)
+        candidate_positions = CFG["inputs"]["candidate_positions"] if CFG["inputs"]["candidate_positions"] else str(rules._mutect2_dummy_positions.output),
+        capture_arg = _mutect_get_capspace
     output:
         vcf = temp(CFG["dirs"]["mutect2"] + "{seq_type}--{genome_build}/{tumour_id}--{normal_id}--{pair_status}/chromosomes/{chrom}.output.vcf.gz"),
         tbi = temp(CFG["dirs"]["mutect2"] + "{seq_type}--{genome_build}/{tumour_id}--{normal_id}--{pair_status}/chromosomes/{chrom}.output.vcf.gz.tbi"),
@@ -159,8 +174,7 @@
     params:
         mem_mb = lambda wildcards, resources: int(resources.mem_mb * 0.8), 
         opts = CFG["options"]["mutect2_run"], 
-        interval_arg = _mutect2_get_interval_cli_arg(),
-        capture_arg = lambda w: _mutect_get_capspace(w)
+        interval_arg = _mutect2_get_interval_cli_arg()
     conda:
         CFG["conda_envs"]["gatk"]
     threads:
@@ -173,7 +187,7 @@
         -I {input.tumour_bam} -I {input.normal_bam}
         -R {input.fasta} -normal "$(cat {input.normal_sm})" -O {output.vcf}
         --germline-resource {input.gnomad} 
-        -L {wildcards.chrom} {params.interval_arg} {params.capture_arg}
+        -L {wildcards.chrom} {params.interval_arg} {input.capture_arg}
         -pon {input.pon} --f1r2-tar-gz {output.f1r2}
         > {log.stdout} 2> {log.stderr}
         """)
@@ -187,7 +201,8 @@
         dict = reference_files("genomes/{genome_build}/genome_fasta/genome.dict"),
         gnomad = reference_files("genomes/{genome_build}/variation/af-only-gnomad.{genome_build}.vcf.gz"),
         pon = reference_files("genomes/{genome_build}/gatk/mutect2_pon.{genome_build}.vcf.gz"), 
-        candidate_positions = CFG["inputs"]["candidate_positions"] if CFG["inputs"]["candidate_positions"] else str(rules._mutect2_dummy_positions.output)
+        candidate_positions = CFG["inputs"]["candidate_positions"] if CFG["inputs"]["candidate_positions"] else str(rules._mutect2_dummy_positions.output),
+        capture_arg = _mutect_get_capspace
     output:
         vcf = temp(CFG["dirs"]["mutect2"] + "{seq_type}--{genome_build}/{tumour_id}--{normal_id}--{pair_status}/chromosomes/{chrom}.output.vcf.gz"),
         tbi = temp(CFG["dirs"]["mutect2"] + "{seq_type}--{genome_build}/{tumour_id}--{normal_id}--{pair_status}/chromosomes/{chrom}.output.vcf.gz.tbi"),
@@ -201,12 +216,7 @@
     params:
         mem_mb = lambda wildcards, resources: int(resources.mem_mb * 0.8),
         opts = CFG["options"]["mutect2_run"], 
-<<<<<<< HEAD
-        interval_arg = _mutect2_get_interval_cli_arg(),
-        capture_arg = lambda w: _mutect_get_capspace(w)
-=======
-        interval_arg = _mutect2_get_interval_cli_arg() 
->>>>>>> 754e4bf3
+        interval_arg = _mutect2_get_interval_cli_arg()
     conda:
         CFG["conda_envs"]["gatk"]
     threads:
@@ -218,7 +228,7 @@
         gatk Mutect2 --java-options "-Xmx{params.mem_mb}m" 
         {params.opts} -I {input.tumour_bam} -R {input.fasta} 
         -O {output.vcf} --germline-resource {input.gnomad} 
-        -L {wildcards.chrom} {params.interval_arg} {param.capture_arg}
+        -L {wildcards.chrom} {params.interval_arg} {input.capture_arg}
         -pon {input.pon} --f1r2-tar-gz {output.f1r2}
         > {log.stdout} 2> {log.stderr}
         """)
@@ -235,18 +245,6 @@
     )
     return(vcfs)
 
-def _mutect_get_capspace(wildcards):
-
-    # If this isn't a capture sample, we don't have a capture space, so return nothing
-    if wildcards.seq_type != "capture":
-        return ""
-    try:
-        # Get the appropriate capture space for this sample
-        cap_space = get_capture_space(wildcards.tumour_id, wildcards.genome_build, wildcards.seq_type, "interval_list")
-        return " -L " + cap_space
-    except NameError:
-        # If we are using an older version of the reference workflow, we don't need to do anything
-        return ""
 
 def _mutect2_get_chr_tbis(wildcards):
     CFG = config["lcr-modules"]["mutect2"]

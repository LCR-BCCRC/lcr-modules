--- conflicted
+++ resolved
@@ -182,21 +182,6 @@
         op.relative_symlink(input.vcf, output.vcf, in_module=True), 
         op.relative_symlink(input.vcf + ".tbi", output.tbi, in_module=True)
 
-<<<<<<< HEAD
-rule _starfish_output_union:
-    input:
-        vcf = CFG['dirs']['starfish'] + "{seq_type}--{genome_build}/{tumour_id}--{normal_id}--{pair_status}/{union_vcf}.vcf.gz", 
-        tbi = CFG['dirs']['starfish'] + "{seq_type}--{genome_build}/{tumour_id}--{normal_id}--{pair_status}/{union_vcf}.vcf.gz.tbi",
-    output:
-        vcf = CFG["dirs"]["outputs"] + "vcf/{seq_type}--{genome_build}/{tumour_id}--{normal_id}--{pair_status}.{union_vcf}.vcf.gz", 
-        tbi = CFG["dirs"]["outputs"] + "vcf/{seq_type}--{genome_build}/{tumour_id}--{normal_id}--{pair_status}.{union_vcf}.vcf.gz.tbi"
-    wildcard_constraints: 
-        union_vcf = union_vcf
-    run:
-        op.relative_symlink(input.vcf, output.vcf, in_module=True), 
-        op.relative_symlink(input.tbi, output.tbi, in_module=True)
-=======
->>>>>>> e34a1464
 
 rule _starfish_output_venn: 
     input: 

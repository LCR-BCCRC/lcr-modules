--- conflicted
+++ resolved
@@ -10,11 +10,7 @@
         tool: "__UPDATE__" # Specify the name of the tool that produced the .seg files. For example, "battenberg"
         #you can include the version if it helps simplify the pattern matching, for example sequenza-1.0
         inputs:
-<<<<<<< HEAD
-            sample_seg: __UPDATE__
-=======
             sample_seg: "__UPDATE__"
->>>>>>> 664903ee
             # Specify how to find all the hg38 seg files you want to lift over. For example:
             #sample_seg: "data/{tool}/hg38/{tumour_sample_id}--{normal_sample_id}_subclones.igv.seg"
         scratch_subdirectories: "scratch/"

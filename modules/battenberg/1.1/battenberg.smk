#!/usr/bin/env snakemake


##### ATTRIBUTION #####


# Original Author:  Ryan Morin
# Module Author:    Ryan Morin
# Contributors:     N/A

##### SETUP #####


# Import package with useful functions for developing analysis modules
import oncopipe as op
import glob

# Check that the oncopipe dependency is up-to-date. Add all the following lines to any module that uses new features in oncopipe
min_oncopipe_version="1.0.11"
import pkg_resources
try:
    from packaging import version
except ModuleNotFoundError:
    sys.exit("The packaging module dependency is missing. Please install it ('pip install packaging') and ensure you are using the most up-to-date oncopipe version")

# To avoid this we need to add the "packaging" module as a dependency for LCR-modules or oncopipe

current_version = pkg_resources.get_distribution("oncopipe").version
if version.parse(current_version) < version.parse(min_oncopipe_version):
    logger.warning(
                '\x1b[0;31;40m' + f'ERROR: oncopipe version installed: {current_version}'
                "\n" f"ERROR: This module requires oncopipe version >= {min_oncopipe_version}. Please update oncopipe in your environment" + '\x1b[0m'
                )
    sys.exit("Instructions for updating to the current version of oncopipe are available at https://lcr-modules.readthedocs.io/en/latest/ (use option 2)")

# End of dependency checking section    

# Setup module and store module-specific configuration in `CFG`
# `CFG` is a shortcut to `config["lcr-modules"]["battenberg"]`
CFG = op.setup_module(
    name = "battenberg",
    version = "1.1",
    subdirectories = ["inputs", "infer_sex","battenberg", "outputs"],
)

#set variable for prepending to PATH based on config
SCRIPT_PATH = CFG['inputs']['src_dir']
#this is used in place of the shell.prefix() because that was not working consistently. This is not ideal. 

#this preserves the variable when using lambda functions
_battenberg_CFG = CFG

# Define rules to be run locally when using a compute cluster
localrules:
<<<<<<< HEAD
    _battenberg_get_refrence
    _battenberg_all

VERSION_MAP = {
    "hg19": "grch37",
    "grch37": "grch37",
    "hs37d5": "grch37",
    "hg38": "hg38",
    "grch38": "hg38",
    "grch38-legacy": "hg38"

}

possible_genome_builds = VERSION_MAP.keys()
for genome_build in CFG["runs"]["tumour_genome_build"]:
    assert genome_build in possible_genome_builds, (
        "Samples table includes genome builds not yet compatible with this module. "
        "This module is currently only compatible with {possible_genome_builds}. "
    )

wildcard_constraints: 
    genome_build = "|".join(VERSION_MAP.keys())

##### RULES #####

# Downloads the refrence files into the module results directory (under '00-inputs/') from https://www.bcgsc.ca/downloads/morinlab/reference/ . 
rule _battenberg_get_refrence:
=======
    _battenberg_get_reference
    _battenberg_all

##### RULES #####

# Downloads the reference files into the module results directory (under '00-inputs/') from https://www.bcgsc.ca/downloads/morinlab/reference/ . 
rule _battenberg_get_reference:
>>>>>>> c7c8d941
    output:
        battenberg_impute =  directory(CFG["dirs"]["inputs"] + "reference/{genome_build}/battenberg_impute_v3"),
        impute_info = CFG["dirs"]["inputs"] + "reference/{genome_build}/impute_info.txt",
        probloci =  CFG["dirs"]["inputs"] + "reference/{genome_build}/probloci.txt.gz",
        battenberg_wgs_replic_correction = directory(CFG["dirs"]["inputs"] + "reference/{genome_build}/battenberg_wgs_replic_correction_1000g_v3"),
        battenberg_gc_correction = directory(CFG["dirs"]["inputs"] + "reference/{genome_build}/battenberg_wgs_gc_correction_1000g_v3"),  
        genomesloci = directory(CFG["dirs"]["inputs"] + "reference/{genome_build}/battenberg_1000genomesloci2012_v3")
    params:
        url = "https://www.bcgsc.ca/downloads/morinlab/reference",
<<<<<<< HEAD
        alt_build = lambda w: VERSION_MAP[w.genome_build],
        folder = CFG["dirs"]["inputs"] + "reference/{genome_build}",
        build = lambda w: "grch37" if "37" in str({w.genome_build}) else "hg38",
        PATH = CFG['inputs']['src_dir']
    shell:
        op.as_one_line("""
        wget -qO-  {params.url}/battenberg_impute_{params.alt_build}.tar.gz  |
        tar -xvz > {output.battenberg_impute} -C {params.folder}
        &&
        wget -qO- {params.url}/battenberg_{params.alt_build}_gc_correction.tar.gz  |
        tar -xvz > {output.battenberg_gc_correction} -C {params.folder}
        &&
        wget -qO- {params.url}/battenberg_1000genomesloci_{params.alt_build}.tar.gz | 
=======
        folder = CFG["dirs"]["inputs"] + "reference/{genome_build}",
        build = lambda w: "hg38" if "38" in str({w.genome_build}) else "grch37",
        PATH = CFG['inputs']['src_dir']
    conda:
        CFG["conda_envs"]["battenberg"]
    shell:
        op.as_one_line("""
        wget -qO-  {params.url}/battenberg_impute_{params.build}.tar.gz  |
        tar -xvz > {output.battenberg_impute} -C {params.folder}
        &&
        wget -qO- {params.url}/battenberg_{params.build}_gc_correction.tar.gz  |
        tar -xvz > {output.battenberg_gc_correction} -C {params.folder}
        &&
        wget -qO- {params.url}/battenberg_1000genomesloci_{params.build}.tar.gz | 
>>>>>>> c7c8d941
        tar -xvz > {output.genomesloci} -C {params.folder}
        &&
        wget -O {output.impute_info} 'https://ora.ox.ac.uk/objects/uuid:2c1fec09-a504-49ab-9ce9-3f17bac531bc/download_file?file_format=plain&safe_filename=impute_info.txt&type_of_work=Dataset'
        &&
<<<<<<< HEAD
        python {params.PATH}/refrence_correction.py {genome_build}
        &&
        wget -qO-  {params.url}/battenberg_{params.alt_build}_replic_correction.tar.gz |
        tar -xvz > {output.battenberg_wgs_replic_correction} -C {params.folder}
        &&
        wget -O {output.probloci} {params.url}/probloci_{params.alt_build}.txt.gz
=======
        python {params.PATH}/reference_correction.py {params.build}
        &&
        wget -qO-  {params.url}/battenberg_{params.build}_replic_correction.tar.gz |
        tar -xvz > {output.battenberg_wgs_replic_correction} -C {params.folder}
        &&
        wget -O {output.probloci} {params.url}/probloci_{params.build}.txt.gz
>>>>>>> c7c8d941
        
        """)


# Symlinks the input files into the module results directory (under '00-inputs/')
rule _battenberg_input_bam:
    input:
        bam = CFG["inputs"]["sample_bam"]
    output:
        bam = CFG["dirs"]["inputs"] + "bam/{seq_type}--{genome_build}/{sample_id}.bam",
        bai = CFG["dirs"]["inputs"] + "bam/{seq_type}--{genome_build}/{sample_id}.bam.bai",
        crai = CFG["dirs"]["inputs"] + "bam/{seq_type}--{genome_build}/{sample_id}.bam.crai"
    group: "setup_run"
    run:
        op.absolute_symlink(input.bam, output.bam)
        op.absolute_symlink(input.bam + ".bai", output.bai)
        op.absolute_symlink(input.bam + ".bai", output.crai)

# Installs the Battenberg R dependencies and associated software (impute2, alleleCounter)
# Currently I think this rule has to be run twice for it to work properly because the conda environment is created here. 
# I am open to suggestions for how to get around this.
rule _install_battenberg:
    output:
        complete = "config/envs/battenberg_dependencies_installed.success"
    conda:
        CFG["conda_envs"]["battenberg"]
    shell:
        """
        R -q -e 'devtools::install_github("Crick-CancerGenomics/ascat/ASCAT")' && ##move some of this to config?
        R -q -e 'devtools::install_github("morinlab/battenberg")' &&              ##move some of this to config?
        touch {output.complete}"""

# this process is very fast on bam files and painfully slow on cram files. 
# The result of calc_sex_status.sh is stored in a file to avoid having to rerun it unnecessarily
rule _infer_patient_sex:
    input: 
        normal_bam = CFG["dirs"]["inputs"] + "bam/{seq_type}--{genome_build}/{normal_id}.bam",
        fasta = reference_files("genomes/{genome_build}/genome_fasta/genome.fa")
    output: sex_result = CFG["dirs"]["infer_sex"] + "{seq_type}--{genome_build}/{normal_id}.sex"
    resources:
        **CFG["resources"]["infer_sex"]
    log:
        stderr = CFG["logs"]["infer_sex"] + "{seq_type}--{genome_build}/{normal_id}_infer_sex_stderr.log"
    conda:
        CFG["conda_envs"]["samtools"]
    group: "setup_run"
    threads: 8
    shell:
        op.as_one_line("""
        PATH={SCRIPT_PATH}:$PATH; 
        echo "running {rule} for {wildcards.normal_id} on $(hostname) at $(date)" > {log.stderr} ;
        calc_sex_status.sh {input.normal_bam} {input.fasta} {wildcards.normal_id} > {output.sex_result} 2>> {log.stderr} &&
        echo "DONE running {rule} for {wildcards.normal_id} on $(hostname) at $(date)" >> {log.stderr} 
        """)


# This rule runs the entire Battenberg pipeline. Eventually we may want to set this rule up to allow re-starting
# of partially completed jobs (e.g. if they run out of RAM and are killed by the cluster, they can automatically retry)
rule _run_battenberg:
    input:
        tumour_bam = CFG["dirs"]["inputs"] + "bam/{seq_type}--{genome_build}/{tumour_id}.bam",
        normal_bam = CFG["dirs"]["inputs"] + "bam/{seq_type}--{genome_build}/{normal_id}.bam",
        installed = "config/envs/battenberg_dependencies_installed.success",
        sex_result = CFG["dirs"]["infer_sex"] + "{seq_type}--{genome_build}/{normal_id}.sex",
        fasta = reference_files("genomes/{genome_build}/genome_fasta/genome.fa"),
        impute_info = CFG["dirs"]["inputs"] + "reference/{genome_build}/impute_info.txt"

    output:
        refit=CFG["dirs"]["battenberg"] + "{seq_type}--{genome_build}/{tumour_id}--{normal_id}/{tumour_id}_refit_suggestion.txt",
        sub=CFG["dirs"]["battenberg"] + "{seq_type}--{genome_build}/{tumour_id}--{normal_id}/{tumour_id}_subclones.txt",
        ac=temp(CFG["dirs"]["battenberg"] + "{seq_type}--{genome_build}/{tumour_id}--{normal_id}/{tumour_id}_alleleCounts.tab"),
        mb=temp(CFG["dirs"]["battenberg"] + "{seq_type}--{genome_build}/{tumour_id}--{normal_id}/{tumour_id}_mutantBAF.tab"),
        mlrg=temp(CFG["dirs"]["battenberg"] + "{seq_type}--{genome_build}/{tumour_id}--{normal_id}/{tumour_id}_mutantLogR_gcCorrected.tab"),
        mlr=temp(CFG["dirs"]["battenberg"] + "{seq_type}--{genome_build}/{tumour_id}--{normal_id}/{tumour_id}_mutantLogR.tab"),
        nlr=temp(CFG["dirs"]["battenberg"] + "{seq_type}--{genome_build}/{tumour_id}--{normal_id}/{tumour_id}_normalLogR.tab"),
        nb=temp(CFG["dirs"]["battenberg"] + "{seq_type}--{genome_build}/{tumour_id}--{normal_id}/{tumour_id}_normalBAF.tab"),
        cp=CFG["dirs"]["battenberg"] + "{seq_type}--{genome_build}/{tumour_id}--{normal_id}/{tumour_id}_cellularity_ploidy.txt"
    log:
        stdout = CFG["logs"]["battenberg"] + "{seq_type}--{genome_build}/{tumour_id}--{normal_id}/{tumour_id}_battenberg.stdout.log",
        stderr = CFG["logs"]["battenberg"] + "{seq_type}--{genome_build}/{tumour_id}--{normal_id}/{tumour_id}_battenberg.stderr.log"
    params:
        script = CFG["inputs"]["battenberg_script"],
        chr_prefixed = lambda w: _battenberg_CFG["options"]["chr_prefixed_reference"][w.genome_build],
        out_dir = CFG["dirs"]["battenberg"] + "{seq_type}--{genome_build}/{tumour_id}--{normal_id}",
        ref = CFG["dirs"]["inputs"] + "reference/{genome_build}"
    conda:
        CFG["conda_envs"]["battenberg"]
    resources:
        **CFG["resources"]["battenberg"]
    threads:
        CFG["threads"]["battenberg"]
    shell:
       op.as_one_line("""
        python print({params.chr_prefixed}) 
        echo "running {rule} for {wildcards.tumour_id}--{wildcards.normal_id} on $(hostname) at $(date)" > {log.stdout};
        sex=$(cut -f 4 {input.sex_result}| tail -n 1); 
        echo "setting sex as $sex";
        Rscript {params.script} -t {wildcards.tumour_id} 
        -n {wildcards.normal_id} --tb {input.tumour_bam} --nb {input.normal_bam} -f {input.fasta} --ref {params.ref}
<<<<<<< HEAD
        -o {params.out_dir} --sex $sex --cpu {threads} >> {log.stdout} 2>> {log.stderr} &&  
=======
        -o {params.out_dir} -chr {params.chr_prefixed} --sex $sex --cpu {threads} >> {log.stdout} 2>> {log.stderr} &&  
>>>>>>> c7c8d941
        echo "DONE {rule} for {wildcards.tumour_id}--{wildcards.normal_id} on $(hostname) at $(date)" >> {log.stdout}; 
        """)


# Convert the subclones.txt (best fit) to igv-friendly SEG files. 
rule _battenberg_to_igv_seg:
    input:
        sub = rules._run_battenberg.output.sub,
        cnv2igv = CFG["inputs"]["cnv2igv"]
    output:
        seg = CFG["dirs"]["battenberg"] + "{seq_type}--{genome_build}/{tumour_id}--{normal_id}/{tumour_id}_subclones.igv.seg"
    log:
        stderr = CFG["logs"]["battenberg"] + "{seq_type}--{genome_build}/{tumour_id}--{normal_id}/{tumour_id}_seg2igv.stderr.log"
    threads: 1
    group: "post_process"
    shell:
        op.as_one_line("""
        echo "running {rule} for {wildcards.tumour_id}--{wildcards.normal_id} on $(hostname) at $(date)" > {log.stderr};
        python {input.cnv2igv} --mode battenberg --sample {wildcards.tumour_id} 
        {input.sub} > {output.seg} 2>> {log.stderr}
        """)


#due to the large number of files (several per chromosome) that are not explicit outputs, do some glob-based cleaning in the output directory
rule _battenberg_cleanup:
    input:
        rules._battenberg_to_igv_seg.output.seg
    output:
        complete = CFG["dirs"]["battenberg"] + "{seq_type}--{genome_build}/{tumour_id}--{normal_id}/{tumour_id}_cleanup_complete.txt"
    group: "post_process"
    shell:
        op.as_one_line("""
        d=$(dirname {output});
        rm -f $d/*impute_input* &&
        rm -f $d/*alleleFrequencies* &&
        rm -f $d/*aplotype* &&
        rm -f $d/*BAFsegmented* && 
        touch {output.complete}
        """)

# Symlinks the final output files into the module results directory (under '99-outputs/')
# All plots generated by Battenberg are symlinked using a glob for convenience

rule _battenberg_output_seg:
    input:
        seg = rules._battenberg_to_igv_seg.output.seg,
        sub = rules._run_battenberg.output.sub,
        cp = rules._run_battenberg.output.cp
    output:
        seg = CFG["dirs"]["outputs"] + "seg/{seq_type}--{genome_build}/{tumour_id}--{normal_id}_subclones.igv.seg",
        sub = CFG["dirs"]["outputs"] + "txt/{seq_type}--{genome_build}/{tumour_id}--{normal_id}_subclones.txt",
        cp = CFG["dirs"]["outputs"] + "txt/{seq_type}--{genome_build}/{tumour_id}--{normal_id}_cellularity_ploidy.txt"
    params: 
        batt_dir = CFG["dirs"]["battenberg"] + "/{seq_type}--{genome_build}/{tumour_id}--{normal_id}",
        png_dir = CFG["dirs"]["outputs"] + "png/{seq_type}--{genome_build}"
    group: "post_process"
    run:
        plots = glob.glob(params.batt_dir + "/*.png")
        for png in plots:
            bn = os.path.basename(png)
            op.relative_symlink(png, params.png_dir + "/" + bn,in_module=True)
        op.relative_symlink(input.seg, output.seg,in_module=True)
        op.relative_symlink(input.sub, output.sub,in_module=True)
        op.relative_symlink(input.cp, output.cp,in_module=True)



# Generates the target sentinels for each run, which generate the symlinks
rule _battenberg_all:
    input:
        expand(
            [
                
                rules._run_battenberg.output.sub,
                rules._battenberg_output_seg.output.seg,
                rules._battenberg_cleanup.output.complete
                

            ],
            zip,  # Run expand() with zip(), not product()
            seq_type=CFG["runs"]["tumour_seq_type"],
            genome_build=CFG["runs"]["tumour_genome_build"],
            tumour_id=CFG["runs"]["tumour_sample_id"],
            normal_id=CFG["runs"]["normal_sample_id"],
            pair_status=CFG["runs"]["pair_status"])





##### CLEANUP #####


# Perform some clean-up tasks, including storing the module-specific
# configuration on disk and deleting the `CFG` variable
op.cleanup_module(CFG)<|MERGE_RESOLUTION|>--- conflicted
+++ resolved
@@ -52,7 +52,6 @@
 
 # Define rules to be run locally when using a compute cluster
 localrules:
-<<<<<<< HEAD
     _battenberg_get_refrence
     _battenberg_all
 
@@ -80,15 +79,6 @@
 
 # Downloads the refrence files into the module results directory (under '00-inputs/') from https://www.bcgsc.ca/downloads/morinlab/reference/ . 
 rule _battenberg_get_refrence:
-=======
-    _battenberg_get_reference
-    _battenberg_all
-
-##### RULES #####
-
-# Downloads the reference files into the module results directory (under '00-inputs/') from https://www.bcgsc.ca/downloads/morinlab/reference/ . 
-rule _battenberg_get_reference:
->>>>>>> c7c8d941
     output:
         battenberg_impute =  directory(CFG["dirs"]["inputs"] + "reference/{genome_build}/battenberg_impute_v3"),
         impute_info = CFG["dirs"]["inputs"] + "reference/{genome_build}/impute_info.txt",
@@ -98,7 +88,6 @@
         genomesloci = directory(CFG["dirs"]["inputs"] + "reference/{genome_build}/battenberg_1000genomesloci2012_v3")
     params:
         url = "https://www.bcgsc.ca/downloads/morinlab/reference",
-<<<<<<< HEAD
         alt_build = lambda w: VERSION_MAP[w.genome_build],
         folder = CFG["dirs"]["inputs"] + "reference/{genome_build}",
         build = lambda w: "grch37" if "37" in str({w.genome_build}) else "hg38",
@@ -112,41 +101,16 @@
         tar -xvz > {output.battenberg_gc_correction} -C {params.folder}
         &&
         wget -qO- {params.url}/battenberg_1000genomesloci_{params.alt_build}.tar.gz | 
-=======
-        folder = CFG["dirs"]["inputs"] + "reference/{genome_build}",
-        build = lambda w: "hg38" if "38" in str({w.genome_build}) else "grch37",
-        PATH = CFG['inputs']['src_dir']
-    conda:
-        CFG["conda_envs"]["battenberg"]
-    shell:
-        op.as_one_line("""
-        wget -qO-  {params.url}/battenberg_impute_{params.build}.tar.gz  |
-        tar -xvz > {output.battenberg_impute} -C {params.folder}
-        &&
-        wget -qO- {params.url}/battenberg_{params.build}_gc_correction.tar.gz  |
-        tar -xvz > {output.battenberg_gc_correction} -C {params.folder}
-        &&
-        wget -qO- {params.url}/battenberg_1000genomesloci_{params.build}.tar.gz | 
->>>>>>> c7c8d941
         tar -xvz > {output.genomesloci} -C {params.folder}
         &&
         wget -O {output.impute_info} 'https://ora.ox.ac.uk/objects/uuid:2c1fec09-a504-49ab-9ce9-3f17bac531bc/download_file?file_format=plain&safe_filename=impute_info.txt&type_of_work=Dataset'
         &&
-<<<<<<< HEAD
         python {params.PATH}/refrence_correction.py {genome_build}
         &&
         wget -qO-  {params.url}/battenberg_{params.alt_build}_replic_correction.tar.gz |
         tar -xvz > {output.battenberg_wgs_replic_correction} -C {params.folder}
         &&
         wget -O {output.probloci} {params.url}/probloci_{params.alt_build}.txt.gz
-=======
-        python {params.PATH}/reference_correction.py {params.build}
-        &&
-        wget -qO-  {params.url}/battenberg_{params.build}_replic_correction.tar.gz |
-        tar -xvz > {output.battenberg_wgs_replic_correction} -C {params.folder}
-        &&
-        wget -O {output.probloci} {params.url}/probloci_{params.build}.txt.gz
->>>>>>> c7c8d941
         
         """)
 
@@ -246,11 +210,7 @@
         echo "setting sex as $sex";
         Rscript {params.script} -t {wildcards.tumour_id} 
         -n {wildcards.normal_id} --tb {input.tumour_bam} --nb {input.normal_bam} -f {input.fasta} --ref {params.ref}
-<<<<<<< HEAD
-        -o {params.out_dir} --sex $sex --cpu {threads} >> {log.stdout} 2>> {log.stderr} &&  
-=======
         -o {params.out_dir} -chr {params.chr_prefixed} --sex $sex --cpu {threads} >> {log.stdout} 2>> {log.stderr} &&  
->>>>>>> c7c8d941
         echo "DONE {rule} for {wildcards.tumour_id}--{wildcards.normal_id} on $(hostname) at $(date)" >> {log.stdout}; 
         """)
 

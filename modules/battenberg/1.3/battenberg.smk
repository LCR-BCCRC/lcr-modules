--- conflicted
+++ resolved
@@ -234,13 +234,8 @@
         """)
 
 
-<<<<<<< HEAD
-        # Convert the subclones.txt (best fit) to igv-friendly SEG files. 
-        rule _battenberg_to_igv_seg:
-=======
 # Convert the subclones.txt (best fit) to igv-friendly SEG files. 
 rule _battenberg_to_igv_seg:
->>>>>>> 2251d5f5
     input:
         # use the canonical ploidy run's subclones file
         sub = lambda w: str(rules._run_battenberg_fit.output.sub).replace("{ploidy_constraint}", _canonical_ploidy()),

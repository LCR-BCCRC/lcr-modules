#!/usr/bin/env snakemake


##### ATTRIBUTION #####


# Original Author:  Laura Hilton
# Module Author:    Laura Hilton
# Contributors:     N/A


##### SETUP #####


# Import package with useful functions for developing analysis modules
import oncopipe as op

# Setup module and store module-specific configuration in `CFG`
# `CFG` is a shortcut to `config["lcr-modules"]["hmftools"]`
CFG = op.setup_module(
    name = "hmftools",
    version = "1.0",
    subdirectories = ["inputs", "prepare_strelka", "amber", "cobalt", "purple", "linx", "outputs"],
)

# Define rules to be run locally when using a compute cluster
localrules:
    _hmftools_input_bam,
    _hmftools_input_strelka,
    _hmftools_strelka_sample_names, 
    _hmftools_input_gridss, 
    _hmftools_input_references,
    _hmftools_get_cobalt_gc,
    _hmftools_get_amber_snps, 
    _hmftools_get_purple_drivers, 
    _hmftools_get_linx_db,
    _hmftools_linx_prepare_ensembl,
    _hmftools_purple_output,
    _hmftools_purple_plots,  
    _hmftools_all


VERSION_MAP = {
    "grch37": "hg19",
    "hs37d5": "hg19",
    "hg38": "hg38"
}

possible_genome_builds = VERSION_MAP.keys()
for genome_build in CFG["runs"]["tumour_genome_build"]:
    assert genome_build in possible_genome_builds, (
        "Samples table includes genome builds not yet compatible with this module. "
        "This module is currently only compatible with {possible_genome_builds}. "
    )

wildcard_constraints: 
    genome_build = "|".join(VERSION_MAP.keys()), 
    pair_status = "matched|unmatched"


##### RULES #####


# Symlinks the input files into the module results directory (under '00-inputs/')
rule _hmftools_input_bam:
    input:
        bam = CFG["inputs"]["sample_bam"], 
        bai = CFG["inputs"]["sample_bai"], 
    output:
        bam = CFG["dirs"]["inputs"] + "bam/{seq_type}--{genome_build}/{sample_id}.bam", 
        bai = CFG["dirs"]["inputs"] + "bam/{seq_type}--{genome_build}/{sample_id}.bai", 
    run:
        op.relative_symlink(input.bam, output.bam)
        op.relative_symlink(input.bai, output.bai)

rule _hmftools_input_strelka: 
    input: 
        strelka_vcf = CFG["inputs"]["strelka_vcf"], 
    output: 
        strelka_vcf = CFG["dirs"]["inputs"] + "strelka_vcf/{seq_type}--{genome_build}/{tumour_id}--{normal_id}--{pair_status}/somatic.combined.vcf.gz" 
    run: 
        op.relative_symlink(input.strelka_vcf, output.strelka_vcf)

rule _hmftools_input_gridss: 
    input: 
        gridss_somatic_vcf = CFG["inputs"]["gridss_somatic"], 
        gridss_somatic_tbi = CFG["inputs"]["gridss_somatic_tbi"], 
        gridss_filtered_vcf = CFG["inputs"]["gridss_somatic_filtered"], 
        gridss_filtered_tbi = CFG["inputs"]["gridss_somatic_filtered_tbi"]
    output: 
        gridss_somatic_vcf = CFG["dirs"]["inputs"] + "gridss_vcf/{seq_type}--{genome_build}/{tumour_id}--{normal_id}--{pair_status}/gridss_somatic.vcf.gz",
        gridss_somatic_tbi = CFG["dirs"]["inputs"] + "gridss_vcf/{seq_type}--{genome_build}/{tumour_id}--{normal_id}--{pair_status}/gridss_somatic.vcf.gz.tbi",
        gridss_filtered_vcf = CFG["dirs"]["inputs"] + "gridss_vcf/{seq_type}--{genome_build}/{tumour_id}--{normal_id}--{pair_status}/gridss_somatic_filtered.vcf.gz", 
        gridss_filtered_tbi = CFG["dirs"]["inputs"] + "gridss_vcf/{seq_type}--{genome_build}/{tumour_id}--{normal_id}--{pair_status}/gridss_somatic_filtered.vcf.gz.tbi"
    run: 
        op.relative_symlink(input.gridss_somatic_vcf, output.gridss_somatic_vcf)
        op.relative_symlink(input.gridss_somatic_tbi, output.gridss_somatic_tbi)
        op.relative_symlink(input.gridss_filtered_vcf, output.gridss_filtered_vcf)
        op.relative_symlink(input.gridss_filtered_tbi, output.gridss_filtered_tbi)

# Rules to download and setup reference files

rule _hmftools_input_references: 
    input: 
        genome_fa = reference_files("genomes/{genome_build}/genome_fasta/genome.fa"),
        genome_fai = reference_files("genomes/{genome_build}/genome_fasta/genome.fa.fai"),
        genome_dict = reference_files("genomes/{genome_build}/genome_fasta/genome.dict")
    output: 
<<<<<<< HEAD
        genome_fa = CFG["dirs"]["inputs"] + "references/{genome_build}/genome_fa/genome.fa", 
        genome_fai = CFG["dirs"]["inputs"] + "references/{genome_build}/genome_fa/genome.fa.fai", 
        genome_dict = CFG["dirs"]["inputs"] + "references/{genome_build}/genome_fa/genome.dict"
=======
        genome_fa = CFG["dirs"]["inputs"] + "references/{genome_build}/genome_fa/genome.fa"
    conda: 
        CFG["conda_envs"]["samtools"]
>>>>>>> 2a4fcc9a
    shell: 
        op.as_one_line("""
        ln -s {input.genome_fa} {output.genome_fa} &&
        ln -s {input.genome_fai}.fai {output.genome_fai} &&
        ln -s {output.genome_dict} {output.genome_dict}
        """)

rule _hmftools_get_cobalt_gc: 
    output: 
        gc = CFG["dirs"]["inputs"] + "references/{genome_build}/cobalt/GC_profile.1000bp.cnp"
    params: 
        url = "www.bcgsc.ca/downloads/morinlab/hmftools-references/cobalt",
        alt_build = lambda w: VERSION_MAP[w.genome_build]
    conda: 
        CFG["conda_envs"]["wget"]
    shell: 
        'wget -O {output.gc} {params.url}/GC_profile.{params.alt_build}.1000bp.cnp'

rule _hmftools_get_amber_snps: 
    output: 
        vcf = CFG["dirs"]["inputs"] + "references/{genome_build}/amber/GermlineHetPon.vcf.gz", 
        snpcheck = CFG["dirs"]["inputs"] + "references/{genome_build}/amber/GermlineHetPon.snpcheck.vcf.gz"
    params: 
        url = "www.bcgsc.ca/downloads/morinlab/hmftools-references/amber",
        alt_build = lambda w: VERSION_MAP[w.genome_build]
    conda: 
        CFG["conda_envs"]["wget"]
    shell: 
        'wget -O {output.vcf} {params.url}/GermlineHetPon.{params.alt_build}.vcf.gz; '
        'wget -O {output.snpcheck} {params.url}/GermlineHetPon.{params.alt_build}.snpcheck.vcf.gz'

rule _hmftools_get_purple_drivers: 
    output: 
        hotspots = CFG["dirs"]["inputs"] + "references/{genome_build}/purple/KnownHotspots.vcf.gz", 
        gene_panel = CFG["dirs"]["inputs"] + "references/{genome_build}/purple/DriverGenePanel.tsv"
    params: 
        url = "www.bcgsc.ca/downloads/morinlab/hmftools-references/purple",
        alt_build = lambda w: VERSION_MAP[w.genome_build]
    conda: 
        CFG["conda_envs"]["wget"]
    shell: 
        'wget -O {output.hotspots} {params.url}/KnownHotspots.{params.alt_build}.vcf.gz && '
        'wget -O {output.gene_panel} {params.url}/DriverGenePanel.{params.alt_build}.tsv'

rule _hmftools_get_linx_db: 
    output: 
        directory(CFG["dirs"]["inputs"] + "references/linx_db/")
    params: 
        url = "www.bcgsc.ca/downloads/morinlab/hmftools-references/linx/"
    conda: 
        CFG["conda_envs"]["wget"]
    shell: 
        'wget -r -np -nd -P {output} -A .bed,.csv {params.url} '

# Prepare Strelka VCF files for use with PURPLE
# SnpEff annotation enables driver discovery logic

rule _hmftools_strelka_sample_names: 
    input: 
        vcf = rules._hmftools_input_strelka.output.strelka_vcf
    output: 
        vcf = temp(CFG["dirs"]["prepare_strelka"] + "{seq_type}--{genome_build}/{tumour_id}--{normal_id}--{pair_status}/tmp.strelka.vcf")
    log: CFG["dirs"]["prepare_strelka"] + "{seq_type}--{genome_build}/{tumour_id}--{normal_id}--{pair_status}/strelka_sample_names.log"
    conda: 
        CFG["conda_envs"]["bcftools"]
    threads: CFG["threads"]["strelka_sample_names"]
    resources: 
        **CFG["resources"]["strelka_sample_names"]
    shell: 
        op.as_one_line("""
        bcftools view -Ov {input.vcf} | 
        sed 's/TUMOR/{wildcards.tumour_id}/g' | 
        sed 's/NORMAL/{wildcards.normal_id}/g'  
        > {output.vcf}
        """)

rule _hmftools_snpeff_strelka: 
    input: 
        vcf = str(rules._hmftools_strelka_sample_names.output.vcf)
    output: 
        sample_key = temp(CFG["dirs"]["prepare_strelka"] + "{seq_type}--{genome_build}/{tumour_id}--{normal_id}--{pair_status}/sample_key.txt"),
        vcf = temp(CFG["dirs"]["prepare_strelka"] + "{seq_type}--{genome_build}/{tumour_id}--{normal_id}--{pair_status}/strelka.snpeff.vcf.gz")
    resources: 
        **CFG["resources"]["snpeff"]
    params: 
        snpeff_build = lambda w: {
            "grch37": "GRCh37.75", 
            "hs37d5": "GRCh37.75", 
            "hg38": "hg38"
        }[w.genome_build], 
        config = "$(readlink -e $(which snpEff)).config",
        mem_mb = lambda wildcards, resources: int(resources.mem_mb * 0.8)
    log: 
        CFG["logs"]["prepare_strelka"] + "{seq_type}--{genome_build}/{tumour_id}--{normal_id}--{pair_status}/snpeff_strelka.log"
    conda: 
        CFG["conda_envs"]["snpeff"]
    threads: 
        CFG["threads"]["snpeff"]
    shell: 
        op.as_one_line("""
        printf "{wildcards.normal_id}\t{wildcards.tumour_id}\n" > {output.sample_key} && 
        snpEff -Xmx{params.mem_mb}m   
        -c {params.config} -noStats
        -cancer -cancerSamples {output.sample_key} 
        {params.snpeff_build} {input.vcf} | 
        bcftools view -Oz -o {output.vcf} - && 
        bcftools index -t {output.vcf}
        """)


rule _hmftools_annotate_strelka: 
    input: 
        vcf = str(rules._hmftools_snpeff_strelka.output.vcf)
    output: 
        vcf = temp(CFG["dirs"]["prepare_strelka"] + "{seq_type}--{genome_build}/{tumour_id}--{normal_id}--{pair_status}/strelka.snpeff.annotated.vcf.gz")
    params: 
        purple_jar = "$(dirname $(readlink -e $(which PURPLE)))/purple.jar"
    log: CFG["logs"]["prepare_strelka"] + "{seq_type}--{genome_build}/{tumour_id}--{normal_id}--{pair_status}/annotate_strelka.log"
    conda: CFG["conda_envs"]["purple"]
    threads: 
        CFG["threads"]["annotate_strelka"]
    resources: 
        **CFG["resources"]["annotate_strelka"]
    shell: 
        op.as_one_line("""
        java -Xmx{resources.mem_mb}m 
            -cp {params.purple_jar} com.hartwig.hmftools.purple.tools.AnnotateStrelkaWithAllelicDepth
            -in {input.vcf} -out {output.vcf}
            2>&1 | tee -a {log}
        """)

# Run AMBER to calculate BAFs
rule _hmftools_amber_matched: 
    input: 
        tumour_bam = CFG["dirs"]["inputs"] + "bam/{seq_type}--{genome_build}/{tumour_id}.bam",
        normal_bam = CFG["dirs"]["inputs"] + "bam/{seq_type}--{genome_build}/{normal_id}.bam", 
        snps = str(rules._hmftools_get_amber_snps.output.vcf)
    output: 
        vcf = CFG["dirs"]["amber"] + "{seq_type}--{genome_build}/{tumour_id}--{normal_id}--{pair_status, matched}/{tumour_id}.amber.baf.vcf.gz"
    resources: 
        **CFG["resources"]["amber"]
    params:
        options = CFG["options"]["amber"], 
        jvmheap = lambda wildcards, resources: int(resources.mem_mb * 0.8) 
    log: CFG["logs"]["amber"] + "{seq_type}--{genome_build}/{tumour_id}--{normal_id}--{pair_status}/amber.log"
    conda: 
        CFG["conda_envs"]["amber"]
    threads: 
        CFG["threads"]["amber"]
    shell: 
        op.as_one_line("""
        AMBER -Xmx{params.jvmheap}m
        -reference {wildcards.normal_id} -reference_bam {input.normal_bam}
        -tumor {wildcards.tumour_id} -tumor_bam {input.tumour_bam}
        -output_dir `dirname {output.vcf}`
        -threads {threads}
        -loci {input.snps}
        {params.options}
        2>&1 | tee -a {log} 
        """)

rule _hmftools_amber_unmatched: 
    input: 
        tumour_bam = CFG["dirs"]["inputs"] + "bam/{seq_type}--{genome_build}/{tumour_id}.bam",
        normal_bam = CFG["dirs"]["inputs"] + "bam/{seq_type}--{genome_build}/{normal_id}.bam", 
        snps = str(rules._hmftools_get_amber_snps.output.vcf)
    output: 
        vcf = CFG["dirs"]["amber"] + "{seq_type}--{genome_build}/{tumour_id}--{normal_id}--{pair_status, unmatched}/{tumour_id}.amber.baf.vcf.gz"
    resources: 
        **CFG["resources"]["amber"]
    params:
        options = CFG["options"]["amber"], 
        jvmheap = lambda wildcards, resources: int(resources.mem_mb * 0.8)
    log: CFG["logs"]["amber"] + "{seq_type}--{genome_build}/{tumour_id}--{normal_id}--{pair_status}/amber.log"
    conda: 
        CFG["conda_envs"]["amber"]
    threads: 
        CFG["threads"]["amber"]
    shell: 
        op.as_one_line("""
        AMBER -Xmx{params.jvmheap}m
        -tumor_only 
        -tumor {wildcards.tumour_id} -tumor_bam {input.tumour_bam} 
        -output_dir `dirname {output.vcf}`
        -threads {threads}
        -loci {input.snps}
        {params.options}
        2>&1 | tee -a {log} 
        """)

# Run COBALT to estimate depth across the genome
rule _hmftools_cobalt: 
    input: 
        tumour_bam = CFG["dirs"]["inputs"] + "bam/{seq_type}--{genome_build}/{tumour_id}.bam",
        normal_bam = CFG["dirs"]["inputs"] + "bam/{seq_type}--{genome_build}/{normal_id}.bam", 
        gc_profile = str(rules._hmftools_get_cobalt_gc.output.gc)
    output: 
        ratio = CFG["dirs"]["cobalt"] + "{seq_type}--{genome_build}/{tumour_id}--{normal_id}--{pair_status}/{tumour_id}.cobalt.ratio.tsv"
    log: ratio = CFG["logs"]["cobalt"] + "{seq_type}--{genome_build}/{tumour_id}--{normal_id}--{pair_status}/cobalt.log"
    resources: 
        **CFG["resources"]["cobalt"]
    params:
        options = CFG["options"]["cobalt"], 
        jvmheap = lambda wildcards, resources: int(resources.mem_mb * 0.8)
    conda: 
        CFG["conda_envs"]["cobalt"]
    threads: 
        CFG["threads"]["cobalt"]
    shell: 
        op.as_one_line("""
        COBALT -Xmx{params.jvmheap}m
        -reference {wildcards.normal_id} -reference_bam {input.normal_bam} 
        -tumor {wildcards.tumour_id} -tumor_bam {input.tumour_bam} 
        -output_dir `dirname {output.ratio}` 
        -threads {threads} 
        -gc_profile {input.gc_profile} 
        {params.options} 
        2>&1 | tee -a {log} 
        """)

# Run PURPLE for final CNV calling 

# Define variables for output file names
purple_out = [
    "purity.tsv", 
    "purity.range.tsv", 
    "cnv.gene.tsv", 
    "sv.vcf.gz", 
]
purple_plots = [
        "circos",
        "input",
        "map",
        "purity.range",
        "segment"
    ]

rule _hmftools_purple_matched:
    input: 
        amber = CFG["dirs"]["amber"] + "{seq_type}--{genome_build}/{tumour_id}--{normal_id}--{pair_status}/{tumour_id}.amber.baf.vcf.gz",
        cobalt = CFG["dirs"]["cobalt"] + "{seq_type}--{genome_build}/{tumour_id}--{normal_id}--{pair_status}/{tumour_id}.cobalt.ratio.tsv",
        tumour_bam = CFG["dirs"]["inputs"] + "bam/{seq_type}--{genome_build}/{tumour_id}.bam",
        normal_bam = CFG["dirs"]["inputs"] + "bam/{seq_type}--{genome_build}/{normal_id}.bam", 
        strelka_vcf = rules._hmftools_annotate_strelka.output.vcf, 
        gridss_somatic_vcf = CFG["dirs"]["inputs"] + "gridss_vcf/{seq_type}--{genome_build}/{tumour_id}--{normal_id}--{pair_status}/gridss_somatic.vcf.gz",
        gridss_filtered_vcf = CFG["dirs"]["inputs"] + "gridss_vcf/{seq_type}--{genome_build}/{tumour_id}--{normal_id}--{pair_status}/gridss_somatic_filtered.vcf.gz",
        reference_fa = str(rules._hmftools_input_references.output.genome_fa), 
        gene_panel = str(rules._hmftools_get_purple_drivers.output.gene_panel), 
        hotspots = str(rules._hmftools_get_purple_drivers.output.hotspots), 
        gc_profile = str(rules._hmftools_get_cobalt_gc.output.gc)
    output: 
        files = expand(CFG["dirs"]["purple"] + "{{seq_type}}--{{genome_build}}/{{tumour_id}}--{{normal_id}}--{{pair_status}}/{{tumour_id}}.purple.{out_file}", 
            out_file = purple_out), 
        plots = expand(CFG["dirs"]["purple"] + "{{seq_type}}--{{genome_build}}/{{tumour_id}}--{{normal_id}}--{{pair_status}}/plot/{{tumour_id}}.{plot_name}.png", 
            plot_name = purple_plots)
    log: CFG["logs"]["purple"] + "{seq_type}--{genome_build}/{tumour_id}--{normal_id}--{pair_status}/purple.log"
    resources: 
        **CFG["resources"]["purple"]
    params: 
        outdir = CFG["dirs"]["purple"] + "{seq_type}--{genome_build}/{tumour_id}--{normal_id}--{pair_status}", 
        options = CFG["options"]["purple"],
        circos = "`which circos`", 
        jvmheap = lambda wildcards, resources: int(resources.mem_mb * 0.8)
    wildcard_constraints: 
        pair_status = "matched"
    conda: 
        CFG["conda_envs"]["purple"]
    threads: 
        CFG["threads"]["purple"]
    shell: 
        op.as_one_line("""
        PURPLE -Xmx{params.jvmheap}m -driver_catalog 
            -reference {wildcards.normal_id} 
            -tumor {wildcards.tumour_id} 
            -output_dir {params.outdir} 
            -amber `dirname {input.amber}` 
            -cobalt `dirname {input.cobalt}` 
            -gc_profile {input.gc_profile} 
            -ref_genome {input.reference_fa}
            -hotspots {input.hotspots} 
            -driver_gene_panel {input.gene_panel}  
            -somatic_vcf {input.strelka_vcf} 
            -structural_vcf {input.gridss_filtered_vcf} 
            -sv_recovery_vcf {input.gridss_somatic_vcf} 
            -circos {params.circos} 
            {params.options}
            2>&1 | tee -a {log}
        """)

rule _hmftools_purple_unmatched:
    input: 
        amber = CFG["dirs"]["amber"] + "{seq_type}--{genome_build}/{tumour_id}--{normal_id}--{pair_status}/{tumour_id}.amber.baf.vcf.gz",
        cobalt = CFG["dirs"]["cobalt"] + "{seq_type}--{genome_build}/{tumour_id}--{normal_id}--{pair_status}/{tumour_id}.cobalt.ratio.tsv",
        tumour_bam = CFG["dirs"]["inputs"] + "bam/{seq_type}--{genome_build}/{tumour_id}.bam",
        normal_bam = CFG["dirs"]["inputs"] + "bam/{seq_type}--{genome_build}/{normal_id}.bam", 
        gridss_somatic_vcf = CFG["dirs"]["inputs"] + "gridss_vcf/{seq_type}--{genome_build}/{tumour_id}--{normal_id}--{pair_status}/gridss_somatic.vcf.gz",
        gridss_filtered_vcf = CFG["dirs"]["inputs"] + "gridss_vcf/{seq_type}--{genome_build}/{tumour_id}--{normal_id}--{pair_status}/gridss_somatic_filtered.vcf.gz",
        reference_fa = str(rules._hmftools_input_references.output.genome_fa), 
        gc_profile = str(rules._hmftools_get_cobalt_gc.output.gc)
    output: 
        files = expand(CFG["dirs"]["purple"] + "{{seq_type}}--{{genome_build}}/{{tumour_id}}--{{normal_id}}--{{pair_status}}/{{tumour_id}}.purple.{out_file}", 
            out_file = purple_out), 
        plots = expand(CFG["dirs"]["purple"] + "{{seq_type}}--{{genome_build}}/{{tumour_id}}--{{normal_id}}--{{pair_status}}/plot/{{tumour_id}}.{plot_name}.png", 
            plot_name = purple_plots)
    log: CFG["logs"]["purple"] + "{seq_type}--{genome_build}/{tumour_id}--{normal_id}--{pair_status}/purple.log"
    resources: 
        **CFG["resources"]["purple"]
    params: 
        outdir = CFG["dirs"]["purple"] + "{seq_type}--{genome_build}/{tumour_id}--{normal_id}--{pair_status}", 
        options = CFG["options"]["purple"],
        circos = "`which circos`", 
        jvmheap = lambda wildcards, resources: int(resources.mem_mb * 0.8)
    wildcard_constraints: 
        pair_status = "unmatched"
    conda: 
        CFG["conda_envs"]["purple"]
    threads: 
        CFG["threads"]["purple"]
    shell: 
        op.as_one_line("""
        PURPLE -Xmx{params.jvmheap}m 
            -reference {wildcards.normal_id} 
            -tumor {wildcards.tumour_id} 
            -output_dir {params.outdir} 
            -amber `dirname {input.amber}` 
            -cobalt `dirname {input.cobalt}` 
            -gc_profile {input.gc_profile} 
            -ref_genome {input.reference_fa} 
            -structural_vcf {input.gridss_filtered_vcf} 
            -sv_recovery_vcf {input.gridss_somatic_vcf} 
            -circos {params.circos} 
            -tumor_only  
            {params.options}
            2>&1 | tee -a {log}
        """)

# Prepare LINX Ensembl data cache

rule _hmftools_linx_prepare_ensembl: 
    output: 
        gene_data = CFG["dirs"]["inputs"] + "references/ensembl/HG{ensembl_build}/ensembl_gene_data.csv", 
        transcript_data = CFG["dirs"]["inputs"] + "references/ensembl/HG{ensembl_build}/ensembl_trans_exon_data.csv", 
        protein_data = CFG["dirs"]["inputs"] + "references/ensembl/HG{ensembl_build}/ensembl_protein_features.csv", 
        splice_data = CFG["dirs"]["inputs"] + "references/ensembl/HG{ensembl_build}/ensembl_trans_splice_data.csv"
    params: 
        url = op.switch_on_wildcard("ensembl_build", CFG["switches"]["ensembl_url"]),
        jar = "$(dirname $(readlink -e $(which linx)))/sv-linx.jar"
    conda: 
        CFG["conda_envs"]["linx"]
    shell: 
        op.as_one_line("""
        java -cp {params.jar} com.hartwig.hmftools.linx.gene.GenerateEnsemblDataCache
            -ensembl_db {params.url} -ensembl_user "anonymous" -ensembl_pass ""
            -output_dir `dirname {output.splice_data}` -ref_genome_version HG{wildcards.ensembl_build}
        """)
    
def _hmftools_get_ensembl_build(wildcards): 

    # CFG = config["lcr-modules"]["gridss"]

    if wildcards.genome_build == "hg38":
        ensembl_build = "38"
    else:
        ensembl_build = "37"

    ensembl_cache = expand(str(rules._hmftools_linx_prepare_ensembl.output.splice_data), ensembl_build = ensembl_build)

    return ensembl_cache



# Run LINX to cluster and visualize CNV and SV data
rule _hmftools_linx: 
    input: 
        purple_vcf = CFG["dirs"]["purple"] + "{seq_type}--{genome_build}/{tumour_id}--{normal_id}--{pair_status}/{tumour_id}.purple.sv.vcf.gz", 
        ensembl_cache = _hmftools_get_ensembl_build, 
        linx_db = str(rules._hmftools_get_linx_db.output)
    output: 
        clusters = CFG["dirs"]["linx"] + "{seq_type}--{genome_build}/{tumour_id}--{normal_id}--{pair_status}/{tumour_id}.linx.clusters.tsv", 
        svs = CFG["dirs"]["linx"] + "{seq_type}--{genome_build}/{tumour_id}--{normal_id}--{pair_status}/{tumour_id}.linx.svs.tsv"
    log: CFG["dirs"]["linx"] + "{seq_type}--{genome_build}/{tumour_id}--{normal_id}--{pair_status}/linx.log"
    resources: 
        **CFG["resources"]["linx"]
    params: 
      alt_build = lambda w: VERSION_MAP[w.genome_build], 
      ensembl_build = lambda w: {
          "grch37": "HG37",
          "hs37d5": "HG37", 
          "hg38": "HG38"
      }[w.genome_build],
      jvmheap = lambda wildcards, resources: int(resources.mem_mb * 0.8), 
      options = CFG["options"]["linx"]
    conda: 
        CFG["conda_envs"]["linx"]
    threads: 
        CFG["threads"]["linx"]
    shell: 
        op.as_one_line("""
        linx -Xmx{params.jvmheap}m 
            -sample {wildcards.tumour_id} 
            -ref_genome_version {params.ensembl_build} 
            -sv_vcf {input.purple_vcf} 
            -purple_dir `dirname {input.purple_vcf}` 
            -output_dir `dirname {output.clusters}`  
            -gene_transcripts_dir `dirname {input.ensembl_cache}` 
            -fragile_site_file {input.linx_db}/fragile_sites_hmf.{params.alt_build}.csv 
            -line_element_file {input.linx_db}/line_elements.{params.alt_build}.csv 
            -replication_origins_file {input.linx_db}/heli_rep_origins.{params.alt_build}.bed 
            -viral_hosts_file {input.linx_db}/viral_host_ref.csv 
            -known_fusion_file {input.linx_db}/known_fusion_data.{params.alt_build}.csv 
            -check_fusions 
            -check_drivers 
            -write_vis_data 
            {params.options} 
            2>&1 | tee -a {log}
        """)

rule _hmftools_linx_viz: 
    input:
        clusters = rules._hmftools_linx.output.clusters,
        ensembl_cache = _hmftools_get_ensembl_build
    output:
        plots = directory(CFG["dirs"]["linx"] + "{seq_type}--{genome_build}/{tumour_id}--{normal_id}--{pair_status}/plot"),
        data = directory(CFG["dirs"]["linx"] + "{seq_type}--{genome_build}/{tumour_id}--{normal_id}--{pair_status}/data")
    log: CFG["logs"]["linx"] + "{seq_type}--{genome_build}/{tumour_id}--{normal_id}--{pair_status}/linx_viz.log"
    resources:
        **CFG["resources"]["linx_viz"]
    params: 
        linx_jar = "$(ls $(dirname $(readlink -e $(which linx)))/*.jar)", 
        circos = "$(which circos)", 
        jvmheap = lambda wildcards, resources: int(resources.mem_mb * 0.8), 
        options = CFG["options"]["linx_viz"]
    conda:
        CFG["conda_envs"]["linx"]
    threads: 
        CFG["threads"]["linx_viz"]
    
    shell:
        op.as_one_line("""
        java -Xmx{params.jvmheap}m -cp {params.linx_jar} com.hartwig.hmftools.linx.visualiser.SvVisualiser 
            -sample {wildcards.tumour_id} 
            -gene_transcripts_dir `dirname {input.ensembl_cache}` 
            -plot_out {output.plots} 
            -data_out {output.data} 
            -segment `dirname {input.clusters}`/{wildcards.tumour_id}.linx.vis_segments.tsv 
            -link `dirname {input.clusters}`/{wildcards.tumour_id}.linx.vis_sv_data.tsv 
            -exon `dirname {input.clusters}`/{wildcards.tumour_id}.linx.vis_gene_exon.tsv 
            -cna `dirname {input.clusters}`/{wildcards.tumour_id}.linx.vis_copy_number.tsv 
            -protein_domain `dirname {input.clusters}`/{wildcards.tumour_id}.linx.vis_protein_domain.tsv 
            -fusion `dirname {input.clusters}`/{wildcards.tumour_id}.linx.fusions.tsv 
            -circos {params.circos} 
            -threads {threads} 
            {params.options}
            2>&1 | tee -a {log}
        """) 

rule _hmftools_linx_viz_annotate: 
    input:
        plots = rules._hmftools_linx_viz.output.plots, 
        clusters = rules._hmftools_linx.output.clusters,
        svs = rules._hmftools_linx.output.svs, 
        ensembl_cache = _hmftools_get_ensembl_build
    output:
        annotated = CFG["dirs"]["linx"] + "{seq_type}--{genome_build}/{tumour_id}--{normal_id}--{pair_status}/plots_annotated.done",
    log: CFG["logs"]["linx"] + "{seq_type}--{genome_build}/{tumour_id}--{normal_id}--{pair_status}/linx_viz_annotate.log"
    resources:
        **CFG["resources"]["linx_viz"]
    params: 
        linx_jar = "$(ls $(dirname $(readlink -e $(which linx)))/*.jar)", 
        circos = "$(which circos)", 
        jvmheap = lambda wildcards, resources: int(resources.mem_mb * 0.8), 
        options = CFG["options"]["linx_viz_annotate"]
    conda:
        CFG["conda_envs"]["linx"]
    threads: 
        CFG["threads"]["linx_viz"]
    
    shell:
        op.as_one_line("""
        touch {log};
        tail -n +2 {input.clusters} | grep -v "ARTIFACT" | grep -v "INCOMPLETE" | cut -f 1 | while read cluster; do 
            genes=$(cat {input.svs} | 
                        awk -v c=$cluster 'BEGIN {{FS="\\t"}} {{OFS=";"}} $3 == c {{print $12,$13}}' | 
                        tr ';' '\\n' | sort | uniq | tr '\\n' ','); 
            if [[ $genes =~ [A-Z] ]]; then
                echo $cluster $genes >> {log}; 

                java -Xmx{params.jvmheap}m -cp {params.linx_jar} com.hartwig.hmftools.linx.visualiser.SvVisualiser 
                    -sample {wildcards.tumour_id} 
                    -gene_transcripts_dir `dirname {input.ensembl_cache}` 
                    -plot_out `dirname {input.clusters}`/plot 
                    -data_out `dirname {input.clusters}`/data 
                    -segment `dirname {input.clusters}`/{wildcards.tumour_id}.linx.vis_segments.tsv 
                    -link `dirname {input.clusters}`/{wildcards.tumour_id}.linx.vis_sv_data.tsv 
                    -exon `dirname {input.clusters}`/{wildcards.tumour_id}.linx.vis_gene_exon.tsv 
                    -cna `dirname {input.clusters}`/{wildcards.tumour_id}.linx.vis_copy_number.tsv 
                    -protein_domain `dirname {input.clusters}`/{wildcards.tumour_id}.linx.vis_protein_domain.tsv 
                    -fusion `dirname {input.clusters}`/{wildcards.tumour_id}.linx.fusions.tsv 
                    -circos {params.circos} 
                    -threads {threads} 
                    -gene $genes
                    -clusterId $cluster 
                    {params.options}
                    >> {log} 2>&1;
            fi;           
        done 
        && touch {output.annotated}
        """)

        

# Symlinks the final output files into the module results directory (under '99-outputs/')

rule _hmftools_purple_output:
    input:
        files = CFG["dirs"]["purple"] + "{seq_type}--{genome_build}/{tumour_id}--{normal_id}--{pair_status}/{tumour_id}.purple.{out_file}" 
    output:
        files = CFG["dirs"]["outputs"] + "purple_output/{seq_type}--{genome_build}/{tumour_id}--{normal_id}--{pair_status}.purple.{out_file}" 
    run:
        op.relative_symlink(input.files, output.files)

rule _hmftools_purple_plots: 
    input:
        plots = CFG["dirs"]["purple"] + "{seq_type}--{genome_build}/{tumour_id}--{normal_id}--{pair_status}/plot/{tumour_id}.{plot_name}.png"
    output: 
        plots = CFG["dirs"]["outputs"] + "purple_plots/{seq_type}--{genome_build}/{tumour_id}--{normal_id}--{pair_status}.{plot_name}.png"
    run: 
        op.relative_symlink(input.plots, output.plots)


rule _hmftools_linx_plots: 
    input:
        plots = CFG["dirs"]["linx"] + "{seq_type}--{genome_build}/{tumour_id}--{normal_id}--{pair_status}/plot", 
        annotated = rules._hmftools_linx_viz_annotate.output.annotated
    output: 
        plots = CFG["dirs"]["outputs"] + "linx_plots/{seq_type}--{genome_build}/{tumour_id}--{normal_id}--{pair_status}.symlinked"
    shell: 
        op.as_one_line("""
        workdir=$PWD &&
        cd `dirname {output.plots}` && 
        find $workdir/{input.plots} -type f -name "*.png" -exec cp -s {{}} . \; && 
        touch $workdir/{output.plots} && 
        cd $workdir
        """)

rule _hmftools_dispatch: 
    input: 
        files = expand(CFG["dirs"]["outputs"] + "purple_output/{{seq_type}}--{{genome_build}}/{{tumour_id}}--{{normal_id}}--{{pair_status}}.purple.{out_file}", 
            out_file = purple_out), 
        plots = expand(CFG["dirs"]["outputs"] + "purple_plots/{{seq_type}}--{{genome_build}}/{{tumour_id}}--{{normal_id}}--{{pair_status}}.{plot_name}.png", 
            plot_name = purple_plots),
        linx = rules._hmftools_linx_plots.output.plots
    output: 
        dispatched = touch(CFG["dirs"]["outputs"] + "dispatched/{seq_type}--{genome_build}/{tumour_id}--{normal_id}--{pair_status}.dispatched")


# Generates the target sentinels for each run, which generate the symlinks
rule _hmftools_all:
    input:
        expand(
            [
                str(rules._hmftools_dispatch.output.dispatched),
            ],
            zip,  # Run expand() with zip(), not product()
            seq_type=CFG["runs"]["tumour_seq_type"],
            genome_build=CFG["runs"]["tumour_genome_build"],
            tumour_id=CFG["runs"]["tumour_sample_id"],
            normal_id=CFG["runs"]["normal_sample_id"],
            pair_status=CFG["runs"]["pair_status"])


##### CLEANUP #####


# Perform some clean-up tasks, including storing the module-specific
# configuration on disk and deleting the `CFG` variable
op.cleanup_module(CFG)<|MERGE_RESOLUTION|>--- conflicted
+++ resolved
@@ -106,15 +106,9 @@
         genome_fai = reference_files("genomes/{genome_build}/genome_fasta/genome.fa.fai"),
         genome_dict = reference_files("genomes/{genome_build}/genome_fasta/genome.dict")
     output: 
-<<<<<<< HEAD
         genome_fa = CFG["dirs"]["inputs"] + "references/{genome_build}/genome_fa/genome.fa", 
         genome_fai = CFG["dirs"]["inputs"] + "references/{genome_build}/genome_fa/genome.fa.fai", 
         genome_dict = CFG["dirs"]["inputs"] + "references/{genome_build}/genome_fa/genome.dict"
-=======
-        genome_fa = CFG["dirs"]["inputs"] + "references/{genome_build}/genome_fa/genome.fa"
-    conda: 
-        CFG["conda_envs"]["samtools"]
->>>>>>> 2a4fcc9a
     shell: 
         op.as_one_line("""
         ln -s {input.genome_fa} {output.genome_fa} &&

--- conflicted
+++ resolved
@@ -43,7 +43,4 @@
 
 # Ignore sphinx builds
 /docs/build
-<<<<<<< HEAD
-=======
-/docs/source/_build
->>>>>>> 0159fee1
+/docs/source/_build
--- conflicted
+++ resolved
@@ -1,11 +1,8 @@
 sample_id	seq_type	patient_id	tissue_status	genome_build
-<<<<<<< HEAD
-=======
 99-20595T	capture	99-20595	tumour	hg38
 99-20595N	capture	99-20595	normal	hg38
 08-20595T	capture	08-20595	tumour	hg38
 08-20595N	capture	08-20595	normal	hg38
->>>>>>> 22e6c6f8
 TCRBOA7-N-WEX	capture	TCRBOA7	normal	grch37
 TCRBOA7-T-WEX	capture	TCRBOA7	tumour	grch37
 TCRBOA7-T-RNA	mrna	TCRBOA7	tumour	grch37
lcr-modules:

    _shared:
        lcr-modules: "../"
        lcr-scripts: "../../lcr-scripts"
        root_output_dir: "results/"
        scratch_directory: "scratch/"
        unmatched_normal_ids:
            capture--grch37: "TCRBOA7-N-WEX"

    star:
        inputs:
            sample_fastq_1: "data/{sample_id}.read1.fastq.gz"
            sample_fastq_2: "data/{sample_id}.read2.fastq.gz"
        reference_params:
            star_overhang: "99"
        scratch_subdirectories: ["star", "sort_bam", "mark_dups"]

    manta:
        inputs:
            sample_bam: "data/{sample_id}.bam"
            sample_bai: "data/{sample_id}.bam.bai"


<<<<<<< HEAD
    varscan:
        inputs:
            sample_bam: "data/{sample_id}.bam"
            sample_bai: "data/{sample_id}.bam.bai"
    
    vcf2maf:
        inputs:
            vep_cache: "reference/vep_caches/"

=======
>>>>>>> 2e79a7fb
    sequenza:
        inputs:
            sample_bam: "data/{sample_id}.bam"
            sample_bai: "data/{sample_id}.bam.bai"

    strelka:
        inputs:
            sample_bam: "data/{sample_id}.bam"
            sample_bai: "data/{sample_id}.bam.bai"
            # if using manta output, use vcf file in the 99-outputs subdirectory and ensure manta version corresponds to the loaded module
            candidate_small_indels: "results/manta-2.2/99-outputs/vcf/{seq_type}--{genome_build}/candidateSmallIndels/{tumour_id}--{normal_id}--{pair_status}.candidateSmallIndels.vcf"

    liftover:
        inputs:
            sample_seg: "data/{tool}/hg38/{tumour_sample_id}--{normal_sample_id}_subclones.igv.seg"

<|MERGE_RESOLUTION|>--- conflicted
+++ resolved
@@ -20,20 +20,11 @@
         inputs:
             sample_bam: "data/{sample_id}.bam"
             sample_bai: "data/{sample_id}.bam.bai"
-
-
-<<<<<<< HEAD
-    varscan:
-        inputs:
-            sample_bam: "data/{sample_id}.bam"
-            sample_bai: "data/{sample_id}.bam.bai"
     
     vcf2maf:
         inputs:
             vep_cache: "reference/vep_caches/"
 
-=======
->>>>>>> 2e79a7fb
     sequenza:
         inputs:
             sample_bam: "data/{sample_id}.bam"

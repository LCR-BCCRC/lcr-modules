lcr-modules:

    _shared:
        lcr-modules: "../"
        lcr-scripts: "../../lcr-scripts"
        root_output_dir: "results/"
        scratch_directory: "scratch/"
        unmatched_normal_ids:
            capture--grch37: "TCRBOA7-N-WEX"

    star:
        inputs:
            sample_fastq_1: "data/{sample_id}.read1.fastq.gz"
            sample_fastq_2: "data/{sample_id}.read2.fastq.gz"
        reference_params:
            star_overhang: "99"
        scratch_subdirectories: ["star", "sort_bam", "mark_dups"]

    manta:
        inputs:
            sample_bam: "data/{sample_id}.bam"
            sample_bai: "data/{sample_id}.bam.bai"

<<<<<<< HEAD
    cnvkit:
        inputs:
            sample_bam: "data/{sample_id}.bam"
            target_intervals: "reference/exomes/grch37/bed/S07604624.bed"
=======
    sequenza:
        inputs:
            sample_bam: "data/{sample_id}.bam"
            sample_bai: "data/{sample_id}.bam.bai"

    strelka:
        inputs:
            sample_bam: "data/{sample_id}.bam"
            sample_bai: "data/{sample_id}.bam.bai"
            # if using manta output, use vcf file in the 99-outputs subdirectory and ensure manta version corresponds to the loaded module
            candidate_small_indels: "results/manta-2.2/99-outputs/vcf/{seq_type}--{genome_build}/candidateSmallIndels/{tumour_id}--{normal_id}--{pair_status}.candidateSmallIndels.vcf"
>>>>>>> d78b4683
<|MERGE_RESOLUTION|>--- conflicted
+++ resolved
@@ -21,12 +21,10 @@
             sample_bam: "data/{sample_id}.bam"
             sample_bai: "data/{sample_id}.bam.bai"
 
-<<<<<<< HEAD
     cnvkit:
         inputs:
             sample_bam: "data/{sample_id}.bam"
             target_intervals: "reference/exomes/grch37/bed/S07604624.bed"
-=======
     sequenza:
         inputs:
             sample_bam: "data/{sample_id}.bam"
@@ -38,4 +36,3 @@
             sample_bai: "data/{sample_id}.bam.bai"
             # if using manta output, use vcf file in the 99-outputs subdirectory and ensure manta version corresponds to the loaded module
             candidate_small_indels: "results/manta-2.2/99-outputs/vcf/{seq_type}--{genome_build}/candidateSmallIndels/{tumour_id}--{normal_id}--{pair_status}.candidateSmallIndels.vcf"
->>>>>>> d78b4683

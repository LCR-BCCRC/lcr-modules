lcr-modules:

    _shared:
        lcr-modules: "../"
        lcr-scripts: "../../lcr-scripts"
        root_output_dir: "results/"
        scratch_directory: "scratch/"
        unmatched_normal_ids:
            capture--grch37: "TCRBOA7-N-WEX"

    bam2fastq:
        inputs:
            sample_bam: "data/{sample_id}.bam"
<<<<<<< HEAD
        temp_outputs: False
=======
        temp_outputs: True # fastq outputs will be temporary
>>>>>>> 74233e55

    star:
        inputs:
            sample_fastq_1: "data/{sample_id}.read1.fastq.gz"
            sample_fastq_2: "data/{sample_id}.read2.fastq.gz"
        reference_params:
            star_overhang: "99"
        scratch_subdirectories: ["star", "sort_bam", "mark_dups"]

    manta:
        inputs:
            sample_bam: "data/{sample_id}.bam"
            sample_bai: "data/{sample_id}.bam.bai"

    sequenza:
        inputs:
            sample_bam: "data/{sample_id}.bam"
            sample_bai: "data/{sample_id}.bam.bai"

    strelka:
        inputs:
            sample_bam: "data/{sample_id}.bam"
            sample_bai: "data/{sample_id}.bam.bai"
            # if using manta output, use vcf file in the 99-outputs subdirectory and ensure manta version corresponds to the loaded module
            candidate_small_indels: "results/manta-2.2/99-outputs/vcf/{seq_type}--{genome_build}/candidateSmallIndels/{tumour_id}--{normal_id}--{pair_status}.candidateSmallIndels.vcf"
<|MERGE_RESOLUTION|>--- conflicted
+++ resolved
@@ -11,11 +11,7 @@
     bam2fastq:
         inputs:
             sample_bam: "data/{sample_id}.bam"
-<<<<<<< HEAD
-        temp_outputs: False
-=======
         temp_outputs: True # fastq outputs will be temporary
->>>>>>> 74233e55
 
     star:
         inputs:

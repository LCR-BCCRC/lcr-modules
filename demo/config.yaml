lcr-modules:

    _shared:
        lcr-modules: "../"
        lcr-scripts: "../../lcr-scripts"
        root_output_dir: "results/"
        scratch_directory: "scratch/"
        pairing_config:
            capture:
                unmatched_normal_id: "TCRBOA7-N-WEX"

    bam2fastq:
        inputs:
            sample_bam: "data/{sample_id}.bam"
        temp_outputs: True # fastq outputs will be temporary

    star:
        inputs:
            sample_fastq_1: "data/{sample_id}.read1.fastq.gz"
            sample_fastq_2: "data/{sample_id}.read2.fastq.gz"
        reference_params:
            star_overhang: "99"
        scratch_subdirectories: ["star", "sort_bam", "mark_dups"]

    manta:
        inputs:
            sample_bam: "data/{sample_id}.bam"
            sample_bai: "data/{sample_id}.bam.bai"
    
    vcf2maf:
        inputs:
            vep_cache: "reference/vep_caches/"

    sequenza:
        inputs:
            sample_bam: "data/{sample_id}.bam"
            sample_bai: "data/{sample_id}.bam.bai"

    strelka:
        inputs:
            sample_bam: "data/{sample_id}.bam"
            sample_bai: "data/{sample_id}.bam.bai"
            # if using manta output, use vcf file in the 99-outputs subdirectory and ensure manta version corresponds to the loaded module
            candidate_small_indels: "results/manta-2.2/99-outputs/vcf/{seq_type}--{genome_build}/candidateSmallIndels/{tumour_id}--{normal_id}--{pair_status}.candidateSmallIndels.vcf"

<<<<<<< HEAD
    utils:
        inputs:
            bed: 
                grch37: "reference/exomes/grch37/bed/{id}.bed" # make sure this corresponds with config["lcr-modules"]["picard_qc"]["inputs"]["intervals"]
            
    picard_qc:
        inputs:
            sample_bam: "data/{sample_id}.bam"
            sample_bai: "data/{sample_id}.bam.bai"
        switches:
            capture_intervals: 
                _default: "reference/exomes/grch37/interval/S07604624_intervals.txt"
                # if 'capture_kit_id' is a column in samples.tsv and contain more than one kit_id, specify each kit using the values in the column. e.g. and add the corresponding bed file if needed
                # S07604624: "reference/exomes/grch37/interval/S07604624_intervals.txt"
                # <grch38_kit>: "reference/exomes/grch38/interval/<grch38_kit>_intervals.txt"
    
=======
    controlfreec:
        inputs:
            sample_bam: "data/{sample_id}.bam"
            sample_bai: "data/{sample_id}.bam.bai"
            
>>>>>>> e5252240
    liftover:
        inputs:
            sample_seg: "data/{tool}/hg38/{tumour_sample_id}--{normal_sample_id}_subclones.igv.seg"

<|MERGE_RESOLUTION|>--- conflicted
+++ resolved
@@ -43,7 +43,6 @@
             # if using manta output, use vcf file in the 99-outputs subdirectory and ensure manta version corresponds to the loaded module
             candidate_small_indels: "results/manta-2.2/99-outputs/vcf/{seq_type}--{genome_build}/candidateSmallIndels/{tumour_id}--{normal_id}--{pair_status}.candidateSmallIndels.vcf"
 
-<<<<<<< HEAD
     utils:
         inputs:
             bed: 
@@ -60,13 +59,11 @@
                 # S07604624: "reference/exomes/grch37/interval/S07604624_intervals.txt"
                 # <grch38_kit>: "reference/exomes/grch38/interval/<grch38_kit>_intervals.txt"
     
-=======
     controlfreec:
         inputs:
             sample_bam: "data/{sample_id}.bam"
             sample_bai: "data/{sample_id}.bam.bai"
             
->>>>>>> e5252240
     liftover:
         inputs:
             sample_seg: "data/{tool}/hg38/{tumour_sample_id}--{normal_sample_id}_subclones.igv.seg"

--- conflicted
+++ resolved
@@ -23,20 +23,4 @@
 
     liftover:
         inputs:
-<<<<<<< HEAD
-            sample_seg: "data/{tumour_sample_id}_subclones.hg38.igv.seg"
-
-    sequenza:
-        inputs:
-            sample_bam: "data/{sample_id}.bam"
-            sample_bai: "data/{sample_id}.bam.bai"
-
-    strelka:
-        inputs:
-            sample_bam: "data/{sample_id}.bam"
-            sample_bai: "data/{sample_id}.bam.bai"
-            # if using manta output, ensure manta version corresponds to the loaded module
-            candidate_small_indels: "results/manta-2.2/99-outputs/vcf/{seq_type}--{genome_build}/candidateSmallIndels/{tumour_id}--{normal_id}--{pair_status}.candidateSmallIndels.vcf"
-=======
             sample_seg: "data/{tool}/hg38/{tumour_sample_id}--{normal_sample_id}_subclones.igv.seg"
->>>>>>> 3af747fc

lcr-modules:

    _shared:
        lcr-modules: "../"
        lcr-scripts: "../../lcr-scripts"
        root_output_dir: "results/"
        scratch_directory: "scratch/"
        pairing_config:
            capture:
                unmatched_normal_id: "TCRBOA7-N-WEX"

    bam2fastq:
        inputs:
            sample_bam: "data/{sample_id}.bam"
        temp_outputs: True # fastq outputs will be temporary

    star:
        inputs:
            sample_fastq_1: "data/{sample_id}.read1.fastq.gz"
            sample_fastq_2: "data/{sample_id}.read2.fastq.gz"
        reference_params:
            star_overhang: "99"
        scratch_subdirectories: ["star", "sort_bam", "mark_dups"]

    manta:
        inputs:
            sample_bam: "data/{sample_id}.bam"
            sample_bai: "data/{sample_id}.bam.bai"
    
    vcf2maf:
        inputs:
            vep_cache: "reference/vep_caches/"

    sequenza:
        inputs:
            sample_bam: "data/{sample_id}.bam"
            sample_bai: "data/{sample_id}.bam.bai"

    strelka:
        inputs:
            sample_bam: "data/{sample_id}.bam"
            sample_bai: "data/{sample_id}.bam.bai"
            # if using manta output, use vcf file in the 99-outputs subdirectory and ensure manta version corresponds to the loaded module
            candidate_small_indels: "results/manta-2.2/99-outputs/vcf/{seq_type}--{genome_build}/candidateSmallIndels/{tumour_id}--{normal_id}--{pair_status}.candidateSmallIndels.vcf"

<<<<<<< HEAD
    utils:
        inputs:
            bed: 
                grch37: "reference/exomes/grch37/bed/{id}.bed" # make sure this corresponds with config["lcr-modules"]["picard_qc"]["inputs"]["intervals"]
            
    picard_qc:
        inputs:
            sample_bam: "data/{sample_id}.bam"
            sample_bai: "data/{sample_id}.bam.bai"
        switches:
            capture_intervals: 
                _default: "reference/exomes/grch37/interval/S07604624_intervals.txt"
                # if 'capture_kit_id' is a column in samples.tsv and contain more than one kit_id, specify each kit using the values in the column. e.g. and add the corresponding bed file if needed
                # S07604624: "reference/exomes/grch37/interval/S07604624_intervals.txt"
                # <grch38_kit>: "reference/exomes/grch38/interval/<grch38_kit>_intervals.txt"
=======
    liftover:
        inputs:
            sample_seg: "data/{tool}/hg38/{tumour_sample_id}--{normal_sample_id}_subclones.igv.seg"

>>>>>>> c4a2214d
<|MERGE_RESOLUTION|>--- conflicted
+++ resolved
@@ -43,7 +43,6 @@
             # if using manta output, use vcf file in the 99-outputs subdirectory and ensure manta version corresponds to the loaded module
             candidate_small_indels: "results/manta-2.2/99-outputs/vcf/{seq_type}--{genome_build}/candidateSmallIndels/{tumour_id}--{normal_id}--{pair_status}.candidateSmallIndels.vcf"
 
-<<<<<<< HEAD
     utils:
         inputs:
             bed: 
@@ -59,9 +58,9 @@
                 # if 'capture_kit_id' is a column in samples.tsv and contain more than one kit_id, specify each kit using the values in the column. e.g. and add the corresponding bed file if needed
                 # S07604624: "reference/exomes/grch37/interval/S07604624_intervals.txt"
                 # <grch38_kit>: "reference/exomes/grch38/interval/<grch38_kit>_intervals.txt"
-=======
+    
     liftover:
         inputs:
             sample_seg: "data/{tool}/hg38/{tumour_sample_id}--{normal_sample_id}_subclones.igv.seg"
 
->>>>>>> c4a2214d
+

lcr-modules:

    _shared:
        lcr-modules: "../"
        lcr-scripts: "../../lcr-scripts"
        root_output_dir: "results/"
        scratch_directory: "scratch/"
        unmatched_normal_ids:
            capture--grch37: "TCRBOA7-N-WEX"

    star:
        inputs:
            sample_fastq_1: "data/{sample_id}.read1.fastq.gz"
            sample_fastq_2: "data/{sample_id}.read2.fastq.gz"
        reference_params:
            star_overhang: "99"
        scratch_subdirectories: ["star", "sort_bam", "mark_dups"]

    manta:
        inputs:
            sample_bam: "data/{sample_id}.bam"
            sample_bai: "data/{sample_id}.bam.bai"

<<<<<<< HEAD
    liftover:
        inputs:
            sample_seg: "data/{tumour_sample_id}_subclones.hg38.igv.seg"
=======
    sequenza:
        inputs:
            sample_bam: "data/{sample_id}.bam"
            sample_bai: "data/{sample_id}.bam.bai"

    strelka:
        inputs:
            sample_bam: "data/{sample_id}.bam"
            sample_bai: "data/{sample_id}.bam.bai"
            # if using manta output, ensure manta version corresponds to the loaded module
            candidate_small_indels: "results/manta-2.2/99-outputs/vcf/{seq_type}--{genome_build}/candidateSmallIndels/{tumour_id}--{normal_id}--{pair_status}.candidateSmallIndels.vcf"
>>>>>>> b1ace8ce
<|MERGE_RESOLUTION|>--- conflicted
+++ resolved
@@ -21,11 +21,10 @@
             sample_bam: "data/{sample_id}.bam"
             sample_bai: "data/{sample_id}.bam.bai"
 
-<<<<<<< HEAD
     liftover:
         inputs:
             sample_seg: "data/{tumour_sample_id}_subclones.hg38.igv.seg"
-=======
+
     sequenza:
         inputs:
             sample_bam: "data/{sample_id}.bam"
@@ -37,4 +36,3 @@
             sample_bai: "data/{sample_id}.bam.bai"
             # if using manta output, ensure manta version corresponds to the loaded module
             candidate_small_indels: "results/manta-2.2/99-outputs/vcf/{seq_type}--{genome_build}/candidateSmallIndels/{tumour_id}--{normal_id}--{pair_status}.candidateSmallIndels.vcf"
->>>>>>> b1ace8ce

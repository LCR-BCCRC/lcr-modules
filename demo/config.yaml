lcr-modules:

    _shared:
        lcr-modules: "../"
        lcr-scripts: "../../lcr-scripts"
        root_output_dir: "results/"
        scratch_directory: "scratch/"
        unmatched_normal_ids:
            capture--grch37: "TCRBOA7-N-WEX"

    bam2fastq:
        inputs:
            sample_bam: "data/{sample_id}.bam"
        temp_outputs: True # fastq outputs will be temporary

    star:
        inputs:
            sample_fastq_1: "data/{sample_id}.read1.fastq.gz"
            sample_fastq_2: "data/{sample_id}.read2.fastq.gz"
        reference_params:
            star_overhang: "99"
        scratch_subdirectories: ["star", "sort_bam", "mark_dups"]

    manta:
        inputs:
            sample_bam: "data/{sample_id}.bam"
            sample_bai: "data/{sample_id}.bam.bai"
   
    mixcr:
        inputs:
            sample_fastq_1: "data/{sample_id}.read1.fastq.gz"
            sample_fastq_2: "data/{sample_id}.read2.fastq.gz"
    
    vcf2maf:
        inputs:
            vep_cache: "reference/vep_caches/"

    salmon:
        inputs:
            sample_fastq_1: "data/{sample_id}.read1.fastq.gz"
            sample_fastq_2: "data/{sample_id}.read2.fastq.gz"
        transcriptome:
            quant_to: "hg38"

    sequenza:
        inputs:
            sample_bam: "data/{sample_id}.bam"
            sample_bai: "data/{sample_id}.bam.bai"
    
    lofreq:
        inputs:
            sample_bam: "data/{sample_id}.bam"
            sample_bai: "data/{sample_id}.bam.bai"
        switches:
            # Intentionally running LoFreq without a BED file for simplicity
            # And to avoid having to include a large BED file in the repo
            regions_bed:
                _default: ""
                capture: ""

    gridss: 
        inputs: 
            sample_bam: "data/{sample_id}.bam"
            sample_bai: "data/{sample_id}.bam.bai"
        references: 
            # See the current gridss module config file for details about where to obtain this file. 
            viral_fa: "/projects/rmorin/projects/DLBCL_DHITsig_genomes/reference/gridss/refgenomes/human_virus/human_virus.fa"
            viral_bwa_prefix: "/projects/rmorin/projects/DLBCL_DHITsig_genomes/reference/gridss/refgenomes/human_virus/human_virus.fa"
            pon_dir: "/projects/rmorin/reference/hmftools-references/gridss/pon"
            
    strelka:
        inputs:
            sample_bam: "data/{sample_id}.bam"
            sample_bai: "data/{sample_id}.bam.bai"
            # if using manta output, use vcf file in the 99-outputs subdirectory and ensure manta version corresponds to the loaded module
            candidate_small_indels: "results/manta-2.3/99-outputs/vcf/{seq_type}--{genome_build}/candidateSmallIndels/{tumour_id}--{normal_id}--{pair_status}.candidateSmallIndels.vcf"

    utils:
        inputs:
            bed: 
                grch37: "__UPDATE__" # make sure this corresponds with config["lcr-modules"]["picard_qc"]["inputs"]["intervals"]
                # if testing on GSC, use this file: "/projects/dscott_prj/CCSRI_1500/exomes/ref/agilent/hg19/target_regions.nochr.bed"
        mem_mb:
            bam_sort: 48000
        threads:
            bam_sort: 12

    picard_qc:
        inputs:
            sample_bam: "data/{sample_id}.bam"
            sample_bai: "data/{sample_id}.bam.bai"
        switches:
            capture_intervals: 
                _default: "reference/exomes/grch37/interval/S07604624_intervals.txt"
                # if 'capture_kit_id' is a column in samples.tsv and contain more than one kit_id, specify each kit using the values in the column. e.g. and add the corresponding bed file if needed
                # S07604624: "reference/exomes/grch37/interval/S07604624_intervals.txt"
                # <grch38_kit>: "reference/exomes/grch38/interval/<grch38_kit>_intervals.txt"
    
    bwa_mem:
        inputs:
            sample_fastq_1: "data/{sample_id}.read1.fastq.gz"
            sample_fastq_2: "data/{sample_id}.read2.fastq.gz"
        scratch_subdirectories: ["bwa_mem", "sort_bam", "mark_dups"]
        
    controlfreec:
        inputs:
            sample_bam: "data/{sample_id}.bam"
            sample_bai: "data/{sample_id}.bam.bai"
<<<<<<< HEAD
            
=======

>>>>>>> ab4649f5
<|MERGE_RESOLUTION|>--- conflicted
+++ resolved
@@ -30,7 +30,7 @@
         inputs:
             sample_fastq_1: "data/{sample_id}.read1.fastq.gz"
             sample_fastq_2: "data/{sample_id}.read2.fastq.gz"
-    
+
     vcf2maf:
         inputs:
             vep_cache: "reference/vep_caches/"
@@ -105,9 +105,4 @@
     controlfreec:
         inputs:
             sample_bam: "data/{sample_id}.bam"
-            sample_bai: "data/{sample_id}.bam.bai"
-<<<<<<< HEAD
-            
-=======
-
->>>>>>> ab4649f5
+            sample_bai: "data/{sample_id}.bam.bai"
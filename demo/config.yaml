--- conflicted
+++ resolved
@@ -24,7 +24,7 @@
         inputs:
             sample_bam: "data/{sample_id}.bam"
             sample_bai: "data/{sample_id}.bam.bai"
-<<<<<<< HEAD
+
     bwa_mem:
         inputs:
             sample_fastq_1: "data/{sample_id}.read1.fastq.gz"
@@ -38,10 +38,8 @@
             candidate_small_indels_output: "results/manta-2.1/99-outputs/vcf/{seq_type}--{genome_build}/candidateSmallIndels/{tumour_id}--{normal_id}--{pair_status}.candidateSmallIndels.vcf"
             candidate_small_indels_vcf: "results/manta-2.1/02-manta/{seq_type}--{genome_build}/{tumour_id}--{normal_id}--{pair_status}/results/variants/candidateSmallIndels.vcf.gz"
             candidate_small_indels_tbi: "results/manta-2.1/02-manta/{seq_type}--{genome_build}/{tumour_id}--{normal_id}--{pair_status}/results/variants/candidateSmallIndels.vcf.gz.tbi"
-=======
 
     varscan:
         inputs:
             sample_bam: "data/{sample_id}.bam"
-            sample_bai: "data/{sample_id}.bam.bai"
->>>>>>> 9c6d54d7
+            sample_bai: "data/{sample_id}.bam.bai"
--- conflicted
+++ resolved
@@ -21,11 +21,9 @@
             sample_bam: "data/{sample_id}.bam"
             sample_bai: "data/{sample_id}.bam.bai"
 
-    liftover:
+
+    sequenza:
         inputs:
-<<<<<<< HEAD
-            sample_seg: "data/{tool}/hg38/{tumour_sample_id}--{normal_sample_id}_subclones.igv.seg"
-=======
             sample_bam: "data/{sample_id}.bam"
             sample_bai: "data/{sample_id}.bam.bai"
 
@@ -35,4 +33,8 @@
             sample_bai: "data/{sample_id}.bam.bai"
             # if using manta output, use vcf file in the 99-outputs subdirectory and ensure manta version corresponds to the loaded module
             candidate_small_indels: "results/manta-2.2/99-outputs/vcf/{seq_type}--{genome_build}/candidateSmallIndels/{tumour_id}--{normal_id}--{pair_status}.candidateSmallIndels.vcf"
->>>>>>> 4c811d0b
+
+    liftover:
+        inputs:
+            sample_seg: "data/{tool}/hg38/{tumour_sample_id}--{normal_sample_id}_subclones.igv.seg"
+

--- conflicted
+++ resolved
@@ -22,7 +22,18 @@
             sample_bam: "data/{sample_id}.bam"
             sample_bai: "data/{sample_id}.bam.bai"
 
-<<<<<<< HEAD
+    sequenza:
+        inputs:
+            sample_bam: "data/{sample_id}.bam"
+            sample_bai: "data/{sample_id}.bam.bai"
+
+    strelka:
+        inputs:
+            sample_bam: "data/{sample_id}.bam"
+            sample_bai: "data/{sample_id}.bam.bai"
+            # if using manta output, use vcf file in the 99-outputs subdirectory and ensure manta version corresponds to the loaded module
+            candidate_small_indels: "results/manta-2.2/99-outputs/vcf/{seq_type}--{genome_build}/candidateSmallIndels/{tumour_id}--{normal_id}--{pair_status}.candidateSmallIndels.vcf"
+
     utils:
         inputs:
             bed: 
@@ -37,17 +48,4 @@
                 _default: "reference/exomes/grch37/interval/S07604624_intervals.txt"
                 # if 'capture_kit_id' is a column in samples.tsv and contain more than one kit_id, specify each kit using the values in the column. e.g. and add the corresponding bed file if needed
                 # S07604624: "reference/exomes/grch37/interval/S07604624_intervals.txt"
-                # <grch38_kit>: "reference/exomes/grch38/interval/<grch38_kit>_intervals.txt"
-=======
-    sequenza:
-        inputs:
-            sample_bam: "data/{sample_id}.bam"
-            sample_bai: "data/{sample_id}.bam.bai"
-
-    strelka:
-        inputs:
-            sample_bam: "data/{sample_id}.bam"
-            sample_bai: "data/{sample_id}.bam.bai"
-            # if using manta output, use vcf file in the 99-outputs subdirectory and ensure manta version corresponds to the loaded module
-            candidate_small_indels: "results/manta-2.2/99-outputs/vcf/{seq_type}--{genome_build}/candidateSmallIndels/{tumour_id}--{normal_id}--{pair_status}.candidateSmallIndels.vcf"
->>>>>>> d78b4683
+                # <grch38_kit>: "reference/exomes/grch38/interval/<grch38_kit>_intervals.txt"
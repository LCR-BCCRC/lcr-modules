--- conflicted
+++ resolved
@@ -21,7 +21,7 @@
             sample_bam: "data/{sample_id}.bam"
             sample_bai: "data/{sample_id}.bam.bai"
 
-<<<<<<< HEAD
+
     varscan:
         inputs:
             sample_bam: "data/{sample_id}.bam"
@@ -30,9 +30,8 @@
     vcf2maf:
         inputs:
             vep_cache: "reference/vep_caches/"
-=======
+
     sequenza:
         inputs:
             sample_bam: "data/{sample_id}.bam"
             sample_bai: "data/{sample_id}.bam.bai"
->>>>>>> 10108ef4

--- conflicted
+++ resolved
@@ -26,11 +26,6 @@
         inputs:
             sample_bam: "data/{sample_id}.bam"
             sample_bai: "data/{sample_id}.bam.bai"
-<<<<<<< HEAD
-    
-    battenberg:
-=======
-   
     mixcr:
         inputs:
             sample_fastq_1: "data/{sample_id}.read1.fastq.gz"
@@ -107,9 +102,4 @@
             sample_fastq_1: "results/bam2fastq-1.2/99-outputs/{seq_type}/{sample_id}.read1.fastq.gz"
             sample_fastq_2: "results/bam2fastq-1.2/99-outputs/{seq_type}/{sample_id}.read2.fastq.gz"
         scratch_subdirectories: ["bwa_mem", "sort_bam", "mark_dups"]
-        
-    controlfreec:
->>>>>>> 2fc2ec87
-        inputs:
-            sample_bam: "data/{sample_id}.bam"
-            sample_bai: "data/{sample_id}.bam.bai"+        
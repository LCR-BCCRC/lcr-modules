#!/usr/bin/env snakemake


##### SETUP #####


import oncopipe as op

SAMPLES = op.load_samples("data/samples.tsv")


##### REFERENCE_FILES WORKFLOW #####


subworkflow reference_files:
    workdir:
        "reference/"
    snakefile:
        "../workflows/reference_files/2.4/reference_files.smk"
    configfile:
        "../workflows/reference_files/2.4/config/default.yaml"


##### CONFIGURATION FILES #####


# Load module-specific configuration
configfile: "../modules/bam2fastq/1.0/config/default.yaml"
configfile: "../modules/star/1.3/config/default.yaml"
configfile: "../modules/manta/2.2/config/default.yaml"
configfile: "../modules/vcf2maf/1.0/config/default.yaml"
configfile: "../modules/sequenza/1.2/config/default.yaml"
configfile: "../modules/strelka/1.0/config/default.yaml"
<<<<<<< HEAD
configfile: "../modules/gridss/1.0/config/default.yaml"
=======
configfile: "../modules/liftover/1.0/config/default.yaml"
configfile: "../modules/controlfreec/1.0/config/default.yaml"
>>>>>>> 617c5cd7


# Load project-specific config, which includes the shared 
# configuration and some module-specific config updates
configfile: "config.yaml"


##### CONFIGURATION UPDATES #####


# Use all samples as a default sample list for each module
config["lcr-modules"]["_shared"]["samples"] = SAMPLES


##### MODULE SNAKEFILES #####


# Load module-specific snakefiles
<<<<<<< HEAD
include: "../modules/gridss/1.0/gridss.smk"
include: "../modules/star/1.2/star.smk"
=======
include: "../modules/bam2fastq/1.0/bam2fastq.smk"
include: "../modules/star/1.3/star.smk"
>>>>>>> 617c5cd7
include: "../modules/manta/2.2/manta.smk"
include: "../modules/vcf2maf/1.0/vcf2maf.smk"
include: "../modules/sequenza/1.2/sequenza.smk"
include: "../modules/strelka/1.0/strelka.smk"
include: "../modules/liftover/1.0/liftover.smk"
include: "../modules/controlfreec/1.0/controlfreec.smk"



##### TARGETS ######

rule all:
    input:
<<<<<<< HEAD
        # rules._gridss_all.input
        # rules._star_all.input,
        rules._manta_all.input,
        # rules._sequenza_all.input,
        rules._strelka_all.input
=======
        rules._bam2fastq_all.input,
        rules._star_all.input,
        rules._manta_all.input,
        rules._sequenza_all.input,
        rules._strelka_all.input,
        rules._liftover_all.input,
        rules._controlfreec_all.input
>>>>>>> 617c5cd7
<|MERGE_RESOLUTION|>--- conflicted
+++ resolved
@@ -31,12 +31,9 @@
 configfile: "../modules/vcf2maf/1.0/config/default.yaml"
 configfile: "../modules/sequenza/1.2/config/default.yaml"
 configfile: "../modules/strelka/1.0/config/default.yaml"
-<<<<<<< HEAD
 configfile: "../modules/gridss/1.0/config/default.yaml"
-=======
 configfile: "../modules/liftover/1.0/config/default.yaml"
 configfile: "../modules/controlfreec/1.0/config/default.yaml"
->>>>>>> 617c5cd7
 
 
 # Load project-specific config, which includes the shared 
@@ -55,13 +52,10 @@
 
 
 # Load module-specific snakefiles
-<<<<<<< HEAD
 include: "../modules/gridss/1.0/gridss.smk"
 include: "../modules/star/1.2/star.smk"
-=======
 include: "../modules/bam2fastq/1.0/bam2fastq.smk"
 include: "../modules/star/1.3/star.smk"
->>>>>>> 617c5cd7
 include: "../modules/manta/2.2/manta.smk"
 include: "../modules/vcf2maf/1.0/vcf2maf.smk"
 include: "../modules/sequenza/1.2/sequenza.smk"
@@ -75,18 +69,13 @@
 
 rule all:
     input:
-<<<<<<< HEAD
-        # rules._gridss_all.input
-        # rules._star_all.input,
+        rules._gridss_all.input
         rules._manta_all.input,
-        # rules._sequenza_all.input,
         rules._strelka_all.input
-=======
         rules._bam2fastq_all.input,
         rules._star_all.input,
         rules._manta_all.input,
         rules._sequenza_all.input,
         rules._strelka_all.input,
         rules._liftover_all.input,
-        rules._controlfreec_all.input
->>>>>>> 617c5cd7
+        rules._controlfreec_all.input
#!/usr/bin/env snakemake


##### SETUP #####


import oncopipe as op

SAMPLES = op.load_samples("data/samples.tsv")


##### REFERENCE_FILES WORKFLOW #####


subworkflow reference_files:
    workdir:
        "reference/"
    snakefile:
        "../workflows/reference_files/1.0/reference_files.smk"
    configfile:
        "../workflows/reference_files/1.0/config/default.yaml"


##### CONFIGURATION FILES #####


# Load module-specific configuration
<<<<<<< HEAD
configfile: "../modules/bam2fastq/1.0/config/default.yaml"
configfile: "../modules/utils/2.0/config/default.yaml"
configfile: "../modules/bwa_mem/1.0/config/default.yaml"
configfile: "../modules/star/1.1/config/default.yaml"
=======

configfile: "../modules/star/1.0/config/default.yaml"
>>>>>>> remotes/origin/module/strelka2/1.0
configfile: "../modules/manta/2.1/config/default.yaml"
<<<<<<< HEAD
configfile: "../modules/strelka/1.0/config/default.yaml"

=======
configfile: "../modules/vcf2maf/1.0/config/default.yaml"
configfile: "../modules/varscan/1.0/config/default.yaml"
>>>>>>> 9c6d54d7

# Load project-specific config, which includes the shared 
# configuration and some module-specific config updates
configfile: "config.yaml"


##### CONFIGURATION UPDATES #####


# Use all samples as a default sample list for each module
config["lcr-modules"]["_shared"]["samples"] = SAMPLES


##### MODULE SNAKEFILES #####


# Load module-specific snakefiles
include: "../modules/bam2fastq/1.0/bam2fastq.smk"
include: "../modules/utils/2.0/utils.smk"
include: "../modules/bwa_mem/1.0/bwa_mem.smk"
include: "../modules/star/1.1/star.smk"
include: "../modules/manta/2.1/manta.smk"
<<<<<<< HEAD
include: "../modules/strelka/1.0/strelka.smk"
=======
include: "../modules/vcf2maf/1.0/vcf2maf.smk"
include: "../modules/varscan/1.0/varscan.smk"
>>>>>>> 9c6d54d7

##### TARGETS ######


rule all:
    input:
        rules._bam2fastq_all.input,
        rules._bam2fastq_delete_fastq_all.input,
        rules._bwa_mem_all.input,
        rules._star_all.input,
        rules._manta_all.input,
<<<<<<< HEAD
        rules._strelka_all.input,
=======
        rules._star_all.input,
        rules._varscan_all.input
>>>>>>> 9c6d54d7
<|MERGE_RESOLUTION|>--- conflicted
+++ resolved
@@ -25,23 +25,14 @@
 
 
 # Load module-specific configuration
-<<<<<<< HEAD
 configfile: "../modules/bam2fastq/1.0/config/default.yaml"
 configfile: "../modules/utils/2.0/config/default.yaml"
 configfile: "../modules/bwa_mem/1.0/config/default.yaml"
 configfile: "../modules/star/1.1/config/default.yaml"
-=======
-
-configfile: "../modules/star/1.0/config/default.yaml"
->>>>>>> remotes/origin/module/strelka2/1.0
 configfile: "../modules/manta/2.1/config/default.yaml"
-<<<<<<< HEAD
 configfile: "../modules/strelka/1.0/config/default.yaml"
-
-=======
 configfile: "../modules/vcf2maf/1.0/config/default.yaml"
 configfile: "../modules/varscan/1.0/config/default.yaml"
->>>>>>> 9c6d54d7
 
 # Load project-specific config, which includes the shared 
 # configuration and some module-specific config updates
@@ -64,12 +55,9 @@
 include: "../modules/bwa_mem/1.0/bwa_mem.smk"
 include: "../modules/star/1.1/star.smk"
 include: "../modules/manta/2.1/manta.smk"
-<<<<<<< HEAD
 include: "../modules/strelka/1.0/strelka.smk"
-=======
 include: "../modules/vcf2maf/1.0/vcf2maf.smk"
 include: "../modules/varscan/1.0/varscan.smk"
->>>>>>> 9c6d54d7
 
 ##### TARGETS ######
 
@@ -81,9 +69,5 @@
         rules._bwa_mem_all.input,
         rules._star_all.input,
         rules._manta_all.input,
-<<<<<<< HEAD
         rules._strelka_all.input,
-=======
-        rules._star_all.input,
-        rules._varscan_all.input
->>>>>>> 9c6d54d7
+        rules._varscan_all.input
--- conflicted
+++ resolved
@@ -25,16 +25,11 @@
 
 
 # Load module-specific configuration
-<<<<<<< HEAD
 configfile: "../modules/bam2fastq/1.0/config/default.yaml"
+configfile: "../modules/utils/2.0/config/default.yaml"
+configfile: "../modules/bwa_mem/1.0/config/default.yaml"
 configfile: "../modules/star/1.1/config/default.yaml"
 configfile: "../modules/manta/2.1/config/default.yaml"
-=======
-configfile: "../modules/utils/2.0/config/default.yaml"
-configfile: "../modules/bwa_mem/1.0/config/default.yaml"
-configfile: "../modules/star/1.0/config/default.yaml"
-configfile: "../modules/manta/2.0/config/default.yaml"
->>>>>>> f2385f15
 
 # Load project-specific config, which includes the shared 
 # configuration and some module-specific config updates
@@ -52,31 +47,19 @@
 
 
 # Load module-specific snakefiles
-<<<<<<< HEAD
-=======
+include: "../modules/bam2fastq/1.0/bam2fastq.smk"
 include: "../modules/utils/2.0/utils.smk"
 include: "../modules/bwa_mem/1.0/bwa_mem.smk"
-include: "../modules/star/1.0/star.smk"
-include: "../modules/manta/2.0/manta.smk"
->>>>>>> f2385f15
-
-#include: "../modules/bam2fastq/1.0/bam2fastq_temp.smk"
 include: "../modules/star/1.1/star.smk"
 include: "../modules/manta/2.1/manta.smk"
-include: "../modules/bam2fastq/1.0/bam2fastq.smk"
 
 ##### TARGETS ######
 
 
 rule all:
     input:
-<<<<<<< HEAD
         rules._bam2fastq_all.input,
         rules._bam2fastq_delete_fastq_all.input,
-        #rules._manta_all.input,
-        rules._star_all.input
-=======
-        rules._manta_all.input,
+        rules._bwa_mem_all.input,
         rules._star_all.input,
-        rules._bwa_mem_all.input
->>>>>>> f2385f15
+        rules._manta_all.input,
#!/usr/bin/env snakemake


##### SETUP #####


import oncopipe as op

SAMPLES = op.load_samples("data/samples.tsv")


##### REFERENCE_FILES WORKFLOW #####


subworkflow reference_files:
    workdir:
        "reference/"
    snakefile:
<<<<<<< HEAD
        "../workflows/reference_files/2.0/reference_files.smk"
    configfile:
        "../workflows/reference_files/2.0/config/default.yaml"
=======
        "../workflows/reference_files/2.3/reference_files.smk"
    configfile:
        "../workflows/reference_files/2.3/config/default.yaml"
>>>>>>> d78b4683


##### CONFIGURATION FILES #####


# Load module-specific configuration
<<<<<<< HEAD
configfile: "../modules/star/1.1/config/default.yaml"
configfile: "../modules/manta/2.1/config/default.yaml"
configfile: "../modules/cnvkit/1.0/config/default.yaml"
=======
configfile: "../modules/star/1.2/config/default.yaml"
configfile: "../modules/manta/2.2/config/default.yaml"
configfile: "../modules/sequenza/1.2/config/default.yaml"
configfile: "../modules/strelka/1.0/config/default.yaml"

>>>>>>> d78b4683

# Load project-specific config, which includes the shared 
# configuration and some module-specific config updates
configfile: "config.yaml"


##### CONFIGURATION UPDATES #####


# Use all samples as a default sample list for each module
config["lcr-modules"]["_shared"]["samples"] = SAMPLES


##### MODULE SNAKEFILES #####


# Load module-specific snakefiles
<<<<<<< HEAD
include: "../modules/star/1.1/star.smk"
include: "../modules/manta/2.1/manta.smk"
include: "../modules/cnvkit/1.0/cnvkit.smk"
=======

include: "../modules/star/1.2/star.smk"
include: "../modules/manta/2.2/manta.smk"
include: "../modules/sequenza/1.2/sequenza.smk"
include: "../modules/strelka/1.0/strelka.smk"

>>>>>>> d78b4683

##### TARGETS ######


rule all:
    input:
        rules._star_all.input,
        rules._manta_all.input,
<<<<<<< HEAD
        rules._star_all.input,
        rules._cnvkit_all.input
=======
        rules._sequenza_all.input,
        rules._strelka_all.input
>>>>>>> d78b4683
<|MERGE_RESOLUTION|>--- conflicted
+++ resolved
@@ -16,32 +16,21 @@
     workdir:
         "reference/"
     snakefile:
-<<<<<<< HEAD
-        "../workflows/reference_files/2.0/reference_files.smk"
-    configfile:
-        "../workflows/reference_files/2.0/config/default.yaml"
-=======
         "../workflows/reference_files/2.3/reference_files.smk"
     configfile:
         "../workflows/reference_files/2.3/config/default.yaml"
->>>>>>> d78b4683
 
 
 ##### CONFIGURATION FILES #####
 
 
 # Load module-specific configuration
-<<<<<<< HEAD
-configfile: "../modules/star/1.1/config/default.yaml"
-configfile: "../modules/manta/2.1/config/default.yaml"
-configfile: "../modules/cnvkit/1.0/config/default.yaml"
-=======
-configfile: "../modules/star/1.2/config/default.yaml"
+]configfile: "../modules/star/1.2/config/default.yaml"
 configfile: "../modules/manta/2.2/config/default.yaml"
 configfile: "../modules/sequenza/1.2/config/default.yaml"
 configfile: "../modules/strelka/1.0/config/default.yaml"
+configfile: "../modules/cnvkit/1.0/config/default.yaml"
 
->>>>>>> d78b4683
 
 # Load project-specific config, which includes the shared 
 # configuration and some module-specific config updates
@@ -59,18 +48,11 @@
 
 
 # Load module-specific snakefiles
-<<<<<<< HEAD
-include: "../modules/star/1.1/star.smk"
-include: "../modules/manta/2.1/manta.smk"
-include: "../modules/cnvkit/1.0/cnvkit.smk"
-=======
-
 include: "../modules/star/1.2/star.smk"
 include: "../modules/manta/2.2/manta.smk"
 include: "../modules/sequenza/1.2/sequenza.smk"
 include: "../modules/strelka/1.0/strelka.smk"
-
->>>>>>> d78b4683
+include: "../modules/cnvkit/1.0/cnvkit.smk"
 
 ##### TARGETS ######
 
@@ -79,10 +61,6 @@
     input:
         rules._star_all.input,
         rules._manta_all.input,
-<<<<<<< HEAD
-        rules._star_all.input,
-        rules._cnvkit_all.input
-=======
         rules._sequenza_all.input,
-        rules._strelka_all.input
->>>>>>> d78b4683
+        rules._strelka_all.input,
+        rules._cnvkit_all.input
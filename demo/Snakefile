#!/usr/bin/env snakemake


##### SETUP #####


import oncopipe as op

SAMPLES = op.load_samples("data/samples.tsv")


##### REFERENCE_FILES WORKFLOW #####


subworkflow reference_files:
    workdir:
        "reference/"
    snakefile:
        "../workflows/reference_files/2.2/reference_files.smk"
    configfile:
        "../workflows/reference_files/2.2/config/default.yaml"


##### CONFIGURATION FILES #####


# Load module-specific configuration
<<<<<<< HEAD
configfile: "../modules/star/1.1/config/default.yaml"
configfile: "../modules/manta/2.1/config/default.yaml"
configfile: "../modules/vcf2maf/1.0/config/default.yaml"
configfile: "../modules/varscan/1.0/config/default.yaml"
=======
configfile: "../modules/star/1.2/config/default.yaml"
configfile: "../modules/manta/2.2/config/default.yaml"
configfile: "../modules/sequenza/1.2/config/default.yaml"
>>>>>>> 10108ef4

# Load project-specific config, which includes the shared 
# configuration and some module-specific config updates
configfile: "config.yaml"


##### CONFIGURATION UPDATES #####


# Use all samples as a default sample list for each module
config["lcr-modules"]["_shared"]["samples"] = SAMPLES


##### MODULE SNAKEFILES #####


# Load module-specific snakefiles
<<<<<<< HEAD
include: "../modules/star/1.1/star.smk"
include: "../modules/manta/2.1/manta.smk"
include: "../modules/vcf2maf/1.0/vcf2maf.smk"
include: "../modules/varscan/1.0/varscan.smk"
=======
include: "../modules/star/1.2/star.smk"
include: "../modules/manta/2.2/manta.smk"
include: "../modules/sequenza/1.2/sequenza.smk"

>>>>>>> 10108ef4

##### TARGETS ######


rule all:
    input:
        rules._star_all.input,
        rules._manta_all.input,
<<<<<<< HEAD
        rules._star_all.input,
        rules._varscan_all.input
=======
        rules._sequenza_all.input
>>>>>>> 10108ef4
<|MERGE_RESOLUTION|>--- conflicted
+++ resolved
@@ -25,16 +25,12 @@
 
 
 # Load module-specific configuration
-<<<<<<< HEAD
-configfile: "../modules/star/1.1/config/default.yaml"
-configfile: "../modules/manta/2.1/config/default.yaml"
-configfile: "../modules/vcf2maf/1.0/config/default.yaml"
-configfile: "../modules/varscan/1.0/config/default.yaml"
-=======
+
 configfile: "../modules/star/1.2/config/default.yaml"
 configfile: "../modules/manta/2.2/config/default.yaml"
+configfile: "../modules/vcf2maf/1.0/config/default.yaml"
 configfile: "../modules/sequenza/1.2/config/default.yaml"
->>>>>>> 10108ef4
+configfile: "../modules/varscan/1.0/config/default.yaml"
 
 # Load project-specific config, which includes the shared 
 # configuration and some module-specific config updates
@@ -52,28 +48,20 @@
 
 
 # Load module-specific snakefiles
-<<<<<<< HEAD
-include: "../modules/star/1.1/star.smk"
-include: "../modules/manta/2.1/manta.smk"
-include: "../modules/vcf2maf/1.0/vcf2maf.smk"
-include: "../modules/varscan/1.0/varscan.smk"
-=======
+
 include: "../modules/star/1.2/star.smk"
 include: "../modules/manta/2.2/manta.smk"
+include: "../modules/vcf2maf/1.0/vcf2maf.smk"
 include: "../modules/sequenza/1.2/sequenza.smk"
+include: "../modules/varscan/1.0/varscan.smk"
 
->>>>>>> 10108ef4
 
 ##### TARGETS ######
-
 
 rule all:
     input:
         rules._star_all.input,
         rules._manta_all.input,
-<<<<<<< HEAD
         rules._star_all.input,
-        rules._varscan_all.input
-=======
+        rules._varscan_all.input,
         rules._sequenza_all.input
->>>>>>> 10108ef4

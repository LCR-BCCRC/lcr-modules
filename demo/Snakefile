#!/usr/bin/env snakemake


##### SETUP #####

import oncopipe as op

SAMPLES = op.load_samples("data/samples.tsv")


##### REFERENCE_FILES WORKFLOW #####


subworkflow reference_files:
    workdir:
        "reference/"
    snakefile:
        "../workflows/reference_files/2.4/reference_files.smk"
    configfile:
        "../workflows/reference_files/2.4/config/default.yaml"


##### CONFIGURATION FILES #####


# Load module-specific configuration
<<<<<<< HEAD
#configfile: "../modules/star/1.0/config/default.yaml"
#configfile: "../modules/manta/2.0/config/default.yaml"
configfile: "../modules/battenberg/1.0/config/default.yaml"
=======
configfile: "../modules/utils/2.1/config/default.yaml"
configfile: "../modules/picard_qc/1.0/config/default.yaml"
configfile: "../modules/salmon/1.1/config/default.yaml"
configfile: "../modules/bam2fastq/1.2/config/default.yaml"
configfile: "../modules/star/1.4/config/default.yaml"
configfile: "../modules/manta/2.3/config/default.yaml"
configfile: "../modules/vcf2maf/1.0/config/default.yaml"
configfile: "../modules/gridss/1.0/config/default.yaml"
configfile: "../modules/sequenza/1.4/config/default.yaml"
configfile: "../modules/strelka/1.1/config/default.yaml"
configfile: "../modules/bwa_mem/1.1/config/default.yaml"
configfile: "../modules/controlfreec/1.1/config/default.yaml"
configfile: "../modules/lofreq/1.0/config/default.yaml"
>>>>>>> 2fc2ec87


# Load project-specific config, which includes the shared 
# configuration and some module-specific config updates
configfile: "config.yaml"


##### CONFIGURATION UPDATES #####


# Use all samples as a default sample list for each module
config["lcr-modules"]["_shared"]["samples"] = SAMPLES

##### MODULE SNAKEFILES #####


# Load module-specific snakefiles
<<<<<<< HEAD
#include: "../modules/star/1.0/star.smk"
#include: "../modules/manta/2.0/manta.smk"
include: "../modules/battenberg/1.0/battenberg.smk"
=======

include: "../modules/utils/2.1/utils.smk"
include: "../modules/picard_qc/1.0/picard_qc.smk"
include: "../modules/salmon/1.1/salmon.smk"
include: "../modules/star/1.4/star.smk"
include: "../modules/manta/2.3/manta.smk"
include: "../modules/vcf2maf/1.0/vcf2maf.smk"
include: "../modules/sequenza/1.4/sequenza.smk"
include: "../modules/strelka/1.1/strelka.smk"
include: "../modules/bwa_mem/1.1/bwa_mem.smk"
include: "../modules/gridss/1.0/gridss.smk"
include: "../modules/bam2fastq/1.2/bam2fastq.smk"
include: "../modules/controlfreec/1.1/controlfreec.smk"
include: "../modules/lofreq/1.0/lofreq.smk"

>>>>>>> 2fc2ec87


##### TARGETS ######

rule all:
    input:
<<<<<<< HEAD
        rules._battenberg_all.input,
        #rules._star_all.input
=======
        rules._picard_qc_all.input,
        rules._salmon_all.input,
        rules._bam2fastq_all.input,
        rules._star_all.input,
        rules._manta_all.input,
        rules._sequenza_all.input,
        rules._lofreq_all.input,
        rules._strelka_all.input,
        rules._bwa_mem_all.input,
        rules._gridss_all.input,
        rules._controlfreec_all.input
>>>>>>> 2fc2ec87
<|MERGE_RESOLUTION|>--- conflicted
+++ resolved
@@ -23,12 +23,6 @@
 ##### CONFIGURATION FILES #####
 
 
-# Load module-specific configuration
-<<<<<<< HEAD
-#configfile: "../modules/star/1.0/config/default.yaml"
-#configfile: "../modules/manta/2.0/config/default.yaml"
-configfile: "../modules/battenberg/1.0/config/default.yaml"
-=======
 configfile: "../modules/utils/2.1/config/default.yaml"
 configfile: "../modules/picard_qc/1.0/config/default.yaml"
 configfile: "../modules/salmon/1.1/config/default.yaml"
@@ -42,7 +36,6 @@
 configfile: "../modules/bwa_mem/1.1/config/default.yaml"
 configfile: "../modules/controlfreec/1.1/config/default.yaml"
 configfile: "../modules/lofreq/1.0/config/default.yaml"
->>>>>>> 2fc2ec87
 
 
 # Load project-specific config, which includes the shared 
@@ -60,12 +53,6 @@
 
 
 # Load module-specific snakefiles
-<<<<<<< HEAD
-#include: "../modules/star/1.0/star.smk"
-#include: "../modules/manta/2.0/manta.smk"
-include: "../modules/battenberg/1.0/battenberg.smk"
-=======
-
 include: "../modules/utils/2.1/utils.smk"
 include: "../modules/picard_qc/1.0/picard_qc.smk"
 include: "../modules/salmon/1.1/salmon.smk"
@@ -80,17 +67,11 @@
 include: "../modules/controlfreec/1.1/controlfreec.smk"
 include: "../modules/lofreq/1.0/lofreq.smk"
 
->>>>>>> 2fc2ec87
-
 
 ##### TARGETS ######
 
 rule all:
     input:
-<<<<<<< HEAD
-        rules._battenberg_all.input,
-        #rules._star_all.input
-=======
         rules._picard_qc_all.input,
         rules._salmon_all.input,
         rules._bam2fastq_all.input,
@@ -101,5 +82,4 @@
         rules._strelka_all.input,
         rules._bwa_mem_all.input,
         rules._gridss_all.input,
-        rules._controlfreec_all.input
->>>>>>> 2fc2ec87
+        rules._controlfreec_all.input
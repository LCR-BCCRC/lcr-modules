--- conflicted
+++ resolved
@@ -30,11 +30,8 @@
 configfile: "../modules/manta/2.2/config/default.yaml"
 configfile: "../modules/vcf2maf/1.0/config/default.yaml"
 configfile: "../modules/sequenza/1.2/config/default.yaml"
-<<<<<<< HEAD
 configfile: "../modules/varscan/1.0/config/default.yaml"
-=======
 configfile: "../modules/strelka/1.0/config/default.yaml"
->>>>>>> b1ace8ce
 
 # Load project-specific config, which includes the shared 
 # configuration and some module-specific config updates
@@ -57,11 +54,9 @@
 include: "../modules/manta/2.2/manta.smk"
 include: "../modules/vcf2maf/1.0/vcf2maf.smk"
 include: "../modules/sequenza/1.2/sequenza.smk"
-<<<<<<< HEAD
 include: "../modules/varscan/1.0/varscan.smk"
-=======
 include: "../modules/strelka/1.0/strelka.smk"
->>>>>>> b1ace8ce
+
 
 
 ##### TARGETS ######
@@ -70,11 +65,6 @@
     input:
         rules._star_all.input,
         rules._manta_all.input,
-<<<<<<< HEAD
-        rules._star_all.input,
         rules._varscan_all.input,
-        rules._sequenza_all.input
-=======
         rules._sequenza_all.input,
         rules._strelka_all.input
->>>>>>> b1ace8ce

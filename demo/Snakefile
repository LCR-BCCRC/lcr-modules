--- conflicted
+++ resolved
@@ -27,19 +27,7 @@
 
 
 # Load module-specific configuration
-<<<<<<< HEAD
 configfile: "../modules/cellranger/1.0/config/default.yaml"
-=======
-
-configfile: "../modules/bam2fastq/1.0/config/default.yaml"
-configfile: "../modules/star/1.3/config/default.yaml"
-configfile: "../modules/manta/2.2/config/default.yaml"
-configfile: "../modules/vcf2maf/1.0/config/default.yaml"
-configfile: "../modules/sequenza/1.2/config/default.yaml"
-configfile: "../modules/strelka/1.0/config/default.yaml"
-configfile: "../modules/liftover/1.0/config/default.yaml"
-
->>>>>>> 8d72a159
 
 # Load project-specific config, which includes the shared 
 # configuration and some module-specific config updates
@@ -57,17 +45,7 @@
 
 
 # Load module-specific snakefiles
-<<<<<<< HEAD
 include: "../modules/cellranger/1.0/cellranger.smk"
-=======
-include: "../modules/bam2fastq/1.0/bam2fastq.smk"
-include: "../modules/star/1.3/star.smk"
-include: "../modules/manta/2.2/manta.smk"
-include: "../modules/vcf2maf/1.0/vcf2maf.smk"
-include: "../modules/sequenza/1.2/sequenza.smk"
-include: "../modules/strelka/1.0/strelka.smk"
-include: "../modules/liftover/1.0/liftover.smk"
->>>>>>> 8d72a159
 
 
 
@@ -75,13 +53,4 @@
 
 rule all:
     input:
-<<<<<<< HEAD
-        rules._cellranger_all.input
-=======
-        rules._bam2fastq_all.input,
-        rules._star_all.input,
-        rules._manta_all.input,
-        rules._sequenza_all.input,
-        rules._strelka_all.input,
-        rules._liftover_all.input
->>>>>>> 8d72a159
+        rules._cellranger_all.input
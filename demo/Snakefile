#!/usr/bin/env snakemake


##### SETUP #####


import oncopipe as op

SAMPLES = op.load_samples("data/samples.tsv")


##### REFERENCE_FILES WORKFLOW #####


<<<<<<< HEAD
#subworkflow reference_files:
    #workdir:
       # "reference/"
    #snakefile:
        #"../workflows/reference_files/1.0/reference_files.smk"
    #configfile:
       # "../workflows/reference_files/1.0/config/default.yaml"
=======
subworkflow reference_files:
    workdir:
        "reference/"
    snakefile:
        "../workflows/reference_files/2.3/reference_files.smk"
    configfile:
        "../workflows/reference_files/2.3/config/default.yaml"
>>>>>>> 4c811d0b


##### CONFIGURATION FILES #####


# Load module-specific configuration
#configfile: "../modules/star/1.1/config/default.yaml"
#configfile: "../modules/manta/2.1/config/default.yaml"
configfile: "../modules/liftover/1.0/config/default.yaml"


# Load project-specific config, which includes the shared 
# configuration and some module-specific config updates
configfile: "config.yaml"


##### CONFIGURATION UPDATES #####


# Use all samples as a default sample list for each module
config["lcr-modules"]["_shared"]["samples"] = SAMPLES


##### MODULE SNAKEFILES #####


# Load module-specific snakefiles
#include: "../modules/star/1.1/star.smk"
#include: "../modules/manta/2.1/manta.smk"
include: "../modules/liftover/1.0/liftover.smk"


##### TARGETS ######


rule all:
    input:
        #rules._manta_all.input,
        #rules._star_all.input,
        rules._liftover_all.input<|MERGE_RESOLUTION|>--- conflicted
+++ resolved
@@ -12,15 +12,6 @@
 ##### REFERENCE_FILES WORKFLOW #####
 
 
-<<<<<<< HEAD
-#subworkflow reference_files:
-    #workdir:
-       # "reference/"
-    #snakefile:
-        #"../workflows/reference_files/1.0/reference_files.smk"
-    #configfile:
-       # "../workflows/reference_files/1.0/config/default.yaml"
-=======
 subworkflow reference_files:
     workdir:
         "reference/"
@@ -28,15 +19,16 @@
         "../workflows/reference_files/2.3/reference_files.smk"
     configfile:
         "../workflows/reference_files/2.3/config/default.yaml"
->>>>>>> 4c811d0b
 
 
 ##### CONFIGURATION FILES #####
 
 
 # Load module-specific configuration
-#configfile: "../modules/star/1.1/config/default.yaml"
-#configfile: "../modules/manta/2.1/config/default.yaml"
+configfile: "../modules/star/1.2/config/default.yaml"
+configfile: "../modules/manta/2.2/config/default.yaml"
+configfile: "../modules/sequenza/1.2/config/default.yaml"
+configfile: "../modules/strelka/1.0/config/default.yaml"
 configfile: "../modules/liftover/1.0/config/default.yaml"
 
 
@@ -56,8 +48,10 @@
 
 
 # Load module-specific snakefiles
-#include: "../modules/star/1.1/star.smk"
-#include: "../modules/manta/2.1/manta.smk"
+include: "../modules/star/1.2/star.smk"
+include: "../modules/manta/2.2/manta.smk"
+include: "../modules/sequenza/1.2/sequenza.smk"
+include: "../modules/strelka/1.0/strelka.smk"
 include: "../modules/liftover/1.0/liftover.smk"
 
 
@@ -66,6 +60,8 @@
 
 rule all:
     input:
-        #rules._manta_all.input,
-        #rules._star_all.input,
+        rules._manta_all.input,
+        rules._star_all.input,
+        rules._sequenza_all.input,
+        rules._strelka_all.input,
         rules._liftover_all.input
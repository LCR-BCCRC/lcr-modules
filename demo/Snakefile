--- conflicted
+++ resolved
@@ -25,17 +25,12 @@
 
 
 # Load module-specific configuration
-<<<<<<< HEAD
-configfile: "../modules/utils/2.0/config/default.yaml"
-configfile: "../modules/bwa_mem/1.0/config/default.yaml"
-configfile: "../modules/star/1.0/config/default.yaml"
-configfile: "../modules/manta/2.0/config/default.yaml"
-=======
 configfile: "../modules/star/1.2/config/default.yaml"
 configfile: "../modules/manta/2.2/config/default.yaml"
 configfile: "../modules/sequenza/1.2/config/default.yaml"
 configfile: "../modules/strelka/1.0/config/default.yaml"
->>>>>>> dc21e649
+configfile: "../modules/utils/2.0/config/default.yaml"
+configfile: "../modules/bwa_mem/1.0/config/default.yaml"
 
 # Load project-specific config, which includes the shared 
 # configuration and some module-specific config updates
@@ -53,18 +48,12 @@
 
 
 # Load module-specific snakefiles
-<<<<<<< HEAD
-include: "../modules/utils/2.0/utils.smk"
-include: "../modules/bwa_mem/1.0/bwa_mem.smk"
-include: "../modules/star/1.0/star.smk"
-include: "../modules/manta/2.0/manta.smk"
-=======
-
 include: "../modules/star/1.2/star.smk"
 include: "../modules/manta/2.2/manta.smk"
 include: "../modules/sequenza/1.2/sequenza.smk"
 include: "../modules/strelka/1.0/strelka.smk"
->>>>>>> dc21e649
+include: "../modules/utils/2.0/utils.smk"
+include: "../modules/bwa_mem/1.0/bwa_mem.smk"
 
 
 ##### TARGETS ######
@@ -74,10 +63,6 @@
     input:
         rules._star_all.input,
         rules._manta_all.input,
-<<<<<<< HEAD
-        rules._star_all.input,
+        rules._sequenza_all.input,
+        rules._strelka_all.input,
         rules._bwa_mem_all.input
-=======
-        rules._sequenza_all.input,
-        rules._strelka_all.input
->>>>>>> dc21e649

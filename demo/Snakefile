--- conflicted
+++ resolved
@@ -25,17 +25,12 @@
 
 
 # Load module-specific configuration
-<<<<<<< HEAD
 configfile: "../modules/bam2fastq/1.0/config/default.yaml"
-configfile: "../modules/star/1.1/config/default.yaml"
-configfile: "../modules/manta/2.1/config/default.yaml"
-=======
 configfile: "../modules/star/1.2/config/default.yaml"
 configfile: "../modules/manta/2.2/config/default.yaml"
 configfile: "../modules/sequenza/1.2/config/default.yaml"
 configfile: "../modules/strelka/1.0/config/default.yaml"
 
->>>>>>> d78b4683
 
 # Load project-specific config, which includes the shared 
 # configuration and some module-specific config updates
@@ -53,17 +48,11 @@
 
 
 # Load module-specific snakefiles
-<<<<<<< HEAD
 include: "../modules/bam2fastq/1.0/bam2fastq.smk"
-include: "../modules/star/1.1/star.smk"
-include: "../modules/manta/2.1/manta.smk"
-=======
-
 include: "../modules/star/1.2/star.smk"
 include: "../modules/manta/2.2/manta.smk"
 include: "../modules/sequenza/1.2/sequenza.smk"
 include: "../modules/strelka/1.0/strelka.smk"
->>>>>>> d78b4683
 
 
 ##### TARGETS ######
@@ -71,11 +60,8 @@
 
 rule all:
     input:
-<<<<<<< HEAD
         rules._bam2fastq_all.input,
-=======
         rules._star_all.input,
->>>>>>> d78b4683
         rules._manta_all.input,
         rules._sequenza_all.input,
         rules._strelka_all.input
#!/usr/bin/env snakemake


##### SETUP #####

import oncopipe as op

SAMPLES = op.load_samples("data/samples.tsv")


##### REFERENCE_FILES WORKFLOW #####


subworkflow reference_files:
    workdir:
        "reference/"
    snakefile:
        "../workflows/reference_files/2.4/reference_files.smk"
    configfile:
        "../workflows/reference_files/2.4/config/default.yaml"


##### CONFIGURATION FILES #####


# Load module-specific configuration
configfile: "../modules/utils/2.0/config/default.yaml"
configfile: "../modules/picard_qc/1.0/config/default.yaml"
configfile: "../modules/salmon/1.0/config/default.yaml"
configfile: "../modules/bam2fastq/1.1/config/default.yaml"
configfile: "../modules/star/1.3/config/default.yaml"
configfile: "../modules/manta/2.3/config/default.yaml"
configfile: "../modules/vcf2maf/1.0/config/default.yaml"
configfile: "../modules/gridss/1.0/config/default.yaml"
configfile: "../modules/sequenza/1.4/config/default.yaml"
configfile: "../modules/strelka/1.1/config/default.yaml"
configfile: "../modules/utils/2.0/config/default.yaml"
configfile: "../modules/bwa_mem/1.0/config/default.yaml"
configfile: "../modules/controlfreec/1.1/config/default.yaml"
configfile: "../modules/lofreq/1.0/config/default.yaml"


# Load project-specific config, which includes the shared 
# configuration and some module-specific config updates
configfile: "config.yaml"


##### CONFIGURATION UPDATES #####


# Use all samples as a default sample list for each module
config["lcr-modules"]["_shared"]["samples"] = SAMPLES

##### MODULE SNAKEFILES #####


# Load module-specific snakefiles

include: "../modules/utils/2.0/utils.smk"
include: "../modules/picard_qc/1.0/picard_qc.smk"
include: "../modules/salmon/1.0/salmon.smk"
include: "../modules/star/1.3/star.smk"
include: "../modules/manta/2.3/manta.smk"
include: "../modules/vcf2maf/1.0/vcf2maf.smk"
include: "../modules/sequenza/1.4/sequenza.smk"
include: "../modules/strelka/1.1/strelka.smk"
include: "../modules/utils/2.0/utils.smk"
include: "../modules/bwa_mem/1.0/bwa_mem.smk"
<<<<<<< HEAD
=======
include: "../modules/gridss/1.0/gridss.smk"
include: "../modules/bam2fastq/1.1/bam2fastq.smk"
>>>>>>> ab4649f5
include: "../modules/controlfreec/1.1/controlfreec.smk"
include: "../modules/lofreq/1.0/lofreq.smk"



##### TARGETS ######

rule all:
    input:
        rules._picard_qc_all.input,
        rules._salmon_all.input,
        rules._bam2fastq_all.input,
        rules._star_all.input,
        rules._manta_all.input,
        rules._sequenza_all.input,
        rules._lofreq_all.input,
        rules._strelka_all.input,
        rules._bwa_mem_all.input,
<<<<<<< HEAD
=======
        rules._gridss_all.input,
>>>>>>> ab4649f5
        rules._controlfreec_all.input<|MERGE_RESOLUTION|>--- conflicted
+++ resolved
@@ -64,13 +64,9 @@
 include: "../modules/vcf2maf/1.0/vcf2maf.smk"
 include: "../modules/sequenza/1.4/sequenza.smk"
 include: "../modules/strelka/1.1/strelka.smk"
-include: "../modules/utils/2.0/utils.smk"
 include: "../modules/bwa_mem/1.0/bwa_mem.smk"
-<<<<<<< HEAD
-=======
 include: "../modules/gridss/1.0/gridss.smk"
 include: "../modules/bam2fastq/1.1/bam2fastq.smk"
->>>>>>> ab4649f5
 include: "../modules/controlfreec/1.1/controlfreec.smk"
 include: "../modules/lofreq/1.0/lofreq.smk"
 
@@ -89,8 +85,5 @@
         rules._lofreq_all.input,
         rules._strelka_all.input,
         rules._bwa_mem_all.input,
-<<<<<<< HEAD
-=======
         rules._gridss_all.input,
->>>>>>> ab4649f5
         rules._controlfreec_all.input